--- conflicted
+++ resolved
@@ -36,13 +36,9 @@
            pytest-ubuntu-py310-gcc10-noomp,
            pytest-ubuntu-py312-gcc13-omp,
            pytest-ubuntu-py39-gcc9-omp,
-<<<<<<< HEAD
-           pytest-osx-py37-clang-omp,
-=======
            pytest-osx-py312-clang-omp,
            pytest-docker-py39-gcc-omp,
            pytest-docker-py39-icx-omp
->>>>>>> f0125897
         ]
         set: [base, adjoint]
         include:
