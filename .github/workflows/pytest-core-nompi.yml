name: CI-core

concurrency:
  group: ${{ github.workflow }}-${{ github.ref }}
  cancel-in-progress: true

on:
  # Trigger the workflow on push or pull request,
  # but only for the main branch
  push:
    branches:
      - main
  pull_request:
    branches:
      - main

jobs:
  pytest:
    name: ${{ matrix.name }}-${{ matrix.set }}
    runs-on: "${{ matrix.os }}"

    env:
      DEVITO_ARCH: "${{ matrix.arch }}"
      DEVITO_LANGUAGE: ${{ matrix.language }}
      OMP_NUM_THREADS: 2

    strategy:
      # Prevent all build to stop if a single one fails
      fail-fast: false

      matrix:
        name: [
           pytest-ubuntu-py311-gcc11-noomp,
           pytest-ubuntu-py38-gcc12-omp,
           pytest-ubuntu-py37-gcc7-omp,
           pytest-ubuntu-py310-gcc10-noomp,
           pytest-ubuntu-py38-gcc8-omp,
           pytest-ubuntu-py39-gcc9-omp,
           pytest-osx-py37-clang-omp,
<<<<<<< HEAD
=======
           pytest-docker-py39-gcc-omp,
           pytest-docker-py39-icx-omp
>>>>>>> e8ecf417
        ]
        set: [base, adjoint]
        include:
        - name: pytest-ubuntu-py311-gcc11-noomp
          python-version: '3.11'
          os: ubuntu-22.04
          arch: "gcc-11"
          language: "C"
          sympy: "1.11"

        - name: pytest-ubuntu-py38-gcc12-omp
          python-version: '3.8'
          os: ubuntu-22.04
          arch: "gcc-12"
          language: "openmp"
          sympy: "1.10"

        - name: pytest-ubuntu-py37-gcc7-omp
          python-version: '3.7'
          os: ubuntu-20.04
          arch: "gcc-7"
          language: "openmp"
          sympy: "1.9"

        - name: pytest-ubuntu-py310-gcc10-noomp
          python-version: '3.10'
          os: ubuntu-20.04
          arch: "gcc-10"
          language: "C"
          sympy: "1.10"

        - name: pytest-ubuntu-py38-gcc8-omp
          python-version: '3.8'
          os: ubuntu-20.04
          arch: "gcc-8"
          language: "openmp"
          sympy: "1.11"

        - name: pytest-ubuntu-py39-gcc9-omp
          python-version: '3.9'
          os: ubuntu-20.04
          arch: "custom"
          language: "openmp"
          sympy: "1.9"

        - name: pytest-osx-py37-clang-omp
          python-version: '3.7'
          os: macos-latest
          arch: "clang"
          language: "C"
          sympy: "1.9"

<<<<<<< HEAD
=======
        - name: pytest-docker-py39-gcc-omp
          python-version: '3.9'
          os: ubuntu-latest
          arch: "gcc"
          language: "openmp"
          sympy: "1.12"

        - name: pytest-docker-py39-icx-omp
          python-version: '3.9'
          os: ubuntu-latest
          arch: "icx"
          language: "openmp"
          sympy: "1.12"

>>>>>>> e8ecf417
        - set: base
          test-set: 'not adjoint'

        - set: adjoint
          test-set: 'adjoint'

        exclude:
        - name: pytest-osx-py37-clang-omp
          set: adjoint

    steps:
    - name: Checkout devito
      uses: actions/checkout@v3

    - name: Set up Python ${{ matrix.python-version }}
      if: "!contains(matrix.name, 'docker')"
      uses: actions/setup-python@v4
      with:
        python-version: ${{ matrix.python-version }}

    - name: Build docker image
      if: contains(matrix.name, 'docker')
      run: |
          docker build . --file docker/Dockerfile.devito --tag devito_img --build-arg base=devitocodes/bases:cpu-${{ matrix.arch }}

    - name: Set run prefix
      run: |
          if [[ "${{ matrix.name }}" =~ "docker" ]]; then
              echo "RUN_CMD=docker run --rm -e CODECOV_TOKEN=${{ secrets.CODECOV_TOKEN }} --name testrun devito_img"  >> $GITHUB_ENV
          else
              echo "RUN_CMD=" >> $GITHUB_ENV
          fi
      id: set-run

    - name: Install ${{ matrix.arch }} compiler
      if: "runner.os == 'linux' && !contains(matrix.name, 'docker') && matrix.arch !='custom' "
      run : |
        sudo apt-get install -y ${{ matrix.arch }}

    - name: Set tests (reduced number for OSX)
      run : |
          if [ "${{ runner.os }}" == 'macOS' ]; then
              echo "TESTS=tests/test_operator.py" >> $GITHUB_ENV
          else
              echo "TESTS=tests/" >> $GITHUB_ENV
          fi
      id: set-tests

    - name: Install dependencies
      if: "!contains(matrix.name, 'docker')"
      run: |
        pip install --upgrade pip
        pip install -e .[tests]
        pip install sympy==${{matrix.sympy}}

    - name: Check configuration
      run: |
        ${{ env.RUN_CMD }} python3 -c "from devito import configuration; print(''.join(['%s: %s \n' % (k, v) for (k, v) in configuration.items()]))"

    - name: Test with pytest
      run: |
        ${{ env.RUN_CMD }} pytest -k "${{ matrix.test-set }}" -m "not parallel" --cov --cov-config=.coveragerc --cov-report=xml ${{ env.TESTS }}

    - name: Upload coverage to Codecov
      if: "!contains(matrix.name, 'docker')"
      uses: codecov/codecov-action@v3
      with:
        token: ${{ secrets.CODECOV_TOKEN }}
        name: ${{ matrix.name }}<|MERGE_RESOLUTION|>--- conflicted
+++ resolved
@@ -37,11 +37,6 @@
            pytest-ubuntu-py38-gcc8-omp,
            pytest-ubuntu-py39-gcc9-omp,
            pytest-osx-py37-clang-omp,
-<<<<<<< HEAD
-=======
-           pytest-docker-py39-gcc-omp,
-           pytest-docker-py39-icx-omp
->>>>>>> e8ecf417
         ]
         set: [base, adjoint]
         include:
@@ -94,23 +89,6 @@
           language: "C"
           sympy: "1.9"
 
-<<<<<<< HEAD
-=======
-        - name: pytest-docker-py39-gcc-omp
-          python-version: '3.9'
-          os: ubuntu-latest
-          arch: "gcc"
-          language: "openmp"
-          sympy: "1.12"
-
-        - name: pytest-docker-py39-icx-omp
-          python-version: '3.9'
-          os: ubuntu-latest
-          arch: "icx"
-          language: "openmp"
-          sympy: "1.12"
-
->>>>>>> e8ecf417
         - set: base
           test-set: 'not adjoint'
 
