--- conflicted
+++ resolved
@@ -29,12 +29,8 @@
       matrix:
         name: [
           tutos-ubuntu-gcc-py39,
-<<<<<<< HEAD
-          tutos-osx-clang-py39,
-=======
           tutos-osx-clang-py311,
           tutos-docker-gcc-py39
->>>>>>> f0125897
           ]
 
         include:
@@ -50,15 +46,12 @@
             language: "C"
             pyver: "3.11"
 
-<<<<<<< HEAD
-=======
           - name: tutos-docker-gcc-py39
             os: ubuntu-latest
             compiler: gcc
             language: "openmp"
             pyver: "3.9"
 
->>>>>>> f0125897
     steps:
     - name: Checkout devito
       uses: actions/checkout@v4
