--- conflicted
+++ resolved
@@ -107,13 +107,9 @@
     # Symbols, Objects, etc, become input parameters as well
     basics = FindSymbols('basics').visit(iet)
     candidates.extend(i.function for i in basics)
-<<<<<<< HEAD
-    # Filter off duplicates (e.g., `x_size` is extracted by both calls to FindSymbols)
-=======
 
     # Filter off duplicates (e.g., `x_size` is extracted by both calls to
     # FindSymbols)
->>>>>>> 20a9de80
     candidates = filter_ordered(candidates)
 
     # Filter off symbols which are defined somewhere within `iet`
