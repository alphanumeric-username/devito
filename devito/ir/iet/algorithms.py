--- conflicted
+++ resolved
@@ -12,11 +12,7 @@
 from devito.symbolics import (CondNe, Macro, String, Null, Byref, SizeOf)
 from devito.types.parallel import ThreadID
 from devito.types import (CustomDimension, Array, Symbol, Pointer, TimeDimension, PointerArray,
-<<<<<<< HEAD
-                          NThreads, off_t, zfp_type, size_t, zfp_field, bitstream, zfp_stream, size_t)
-=======
-                          off_t, zfp_type, size_t, zfp_field, bitstream, zfp_stream, size_t, Eq)
->>>>>>> cc17b231
+                          NThreads, off_t, zfp_type, size_t, zfp_field, bitstream, zfp_stream, size_t, Eq)
 from devito.ir.iet import (Expression, Increment, Iteration, List, Conditional, SyncSpot,
                            Section, HaloSpot, ExpressionBundle, Call, Conditional)
 from devito.ir.equations import IREq, ClusterizedEq, LoweredEq
@@ -127,16 +123,9 @@
     time_iterator = time_iterators[0]
 
     ######## Dimension and symbol for iteration spaces ########
-<<<<<<< HEAD
     nthreads = nt or NThreads()
-    nthreadsDim = CustomDimension(name="i", symbolic_size=nthreads)    
-    iSymbol = Symbol(name="i", dtype=np.int32)
-=======
-    # nthreadsDim = CustomDimension(name="i", symbolic_size=nthreads)
     nthreadsDim = ThreadID(nthreads=nthreads)
-     
     iSymbol = Symbol(name="tid", dtype=np.int32)
->>>>>>> cc17b231
     
 
     ######## Build files and counters arrays ########
@@ -191,18 +180,11 @@
     iet_body.append(closeSection)
     
     ### Free slices memory
-<<<<<<< HEAD
-    if ooc_compression:
+    if ooc_compression and not is_forward:
         closeSlices = closeSlices_build(nthreads, iSymbol, slices_size)
         iet_body.append(closeSlices)
-    
-=======
-    # if ooc_compression and not is_forward:
-    #     closeSlices = closeSlices_build(nthreads, iSymbol, slices_size)
-    #     iet_body.append(closeSlices)
-    #     iet_body.append(Call(name="free", arguments=[(String(r"slices_size"))]))
+        iet_body.append(Call(name="free", arguments=[(String(r"slices_size"))]))
         
->>>>>>> cc17b231
     return iet_body
 
 def closeSlices_build(nthreads, iSymbol, slices_size):
