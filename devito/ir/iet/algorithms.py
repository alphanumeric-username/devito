import numpy as np
import ctypes as ct
import cgen

from pdb import set_trace
from sympy import Mod, Or, Not
from functools import reduce
from collections import OrderedDict

from devito.ir.iet.utils import array_alloc_check, update_iet, get_compress_mode_function
from devito.tools import timed_pass
from devito.symbolics import (CondNe, Macro, String, Null, Byref, SizeOf)

from devito.types import (CustomDimension, Array, Symbol, Pointer, TimeDimension, PointerArray,
                          off_t, zfp_type, size_t, zfp_field, bitstream, zfp_stream, size_t)
from devito.ir.iet import (Expression, Increment, Iteration, List, Conditional, SyncSpot,
                           Section, HaloSpot, ExpressionBundle, Call, Conditional)
from devito.ir.equations import IREq, ClusterizedEq
from devito.ir.support import (Interval, IntervalGroup, IterationSpace, Backward, PARALLEL, AFFINE)

__all__ = ['iet_build']


@timed_pass(name='build')
def iet_build(stree, **kwargs):
    """
    Construct an Iteration/Expression tree(IET) from a ScheduleTree.
    """
    ooc = kwargs['options']['out-of-core']
    is_mpi = kwargs['options']['mpi']
    time_iterators = None
    
    nsections = 0
    queues = OrderedDict()
    for i in stree.visit():
        if i == stree:
            # We hit this handle at the very end of the visit
            iet_body = queues.pop(i)
            if(ooc):
                iet_body = _ooc_build(iet_body, kwargs['sregistry'].nthreads, ooc, is_mpi, time_iterators)
                
                return List(body=iet_body)
            else:                
                return List(body=iet_body)

        elif i.is_Exprs:
            exprs = []
            for e in i.exprs:
                if e.is_Increment:
                    exprs.append(Increment(e))
                else:
                    exprs.append(Expression(e, operation=e.operation))
            body = ExpressionBundle(i.ispace, i.ops, i.traffic, body=exprs)

        elif i.is_Conditional:
            body = Conditional(i.guard, queues.pop(i))

        elif i.is_Iteration:
            iteration_nodes = queues.pop(i)
            if isinstance(i.dim, TimeDimension) and ooc and ooc.mode == 'forward':
                if ooc.compression:
                    iteration_nodes.append(Section("compress_temp"))
                else:
                    iteration_nodes.append(Section("write_temp"))
                time_iterators = i.sub_iterators
            elif isinstance(i.dim, TimeDimension) and ooc and ooc.mode == 'gradient':
                if ooc.compression:
                    # TODO: Move decompress section to the top (idx 0) and test
                    iteration_nodes.append(Section("decompress_temp"))
                else:
                    iteration_nodes.insert(0, Section("read_temp"))
                time_iterators = i.sub_iterators

            body = Iteration(iteration_nodes, i.dim, i.limits, direction=i.direction,
                             properties=i.properties, uindices=i.sub_iterators)

        elif i.is_Section:
            body = Section('section%d' % nsections, body=queues.pop(i))
            nsections += 1

        elif i.is_Halo:
            body = HaloSpot(queues.pop(i), i.halo_scheme)

        elif i.is_Sync:
            body = SyncSpot(i.sync_ops, body=queues.pop(i, None))

        queues.setdefault(i.parent, []).append(body)

    assert False


@timed_pass(name='ooc_build')
def _ooc_build(iet_body, nthreads, ooc, is_mpi, time_iterators):
    """
    This private method builds a iet_body (list) with out-of-core nodes.

    Args:
        iet_body (List): a list of nodes
        nthreads (NThreads): symbol representing nthreads parameter of OpenMP
        ooc (Object): out of core parameters
        is_mpi (bool): MPI execution flag
        time_iterators(Dimension): iterator used as index in each timestep

    Returns:
        List : iet_body is a list of nodes
    """
    funcs = ooc.functions
    out_of_core = ooc.mode
    ooc_compression = ooc.compression    

    for func in funcs:
        if func.save: raise ValueError("Out of core incompatible with TimeFunction save functionality on %s" % func.name)

    if ooc_compression and len(funcs) > 1:
        raise ValueError("Multi Function currently does not support compression")
    
    if is_mpi and len(funcs) > 1:
        raise ValueError("Multi Function currently does not support multi process")
    
    funcs_dict = dict((func.name, func) for func in funcs)
    is_forward = out_of_core == 'forward'
    time_iterator = time_iterators[0]

    ######## Dimension and symbol for iteration spaces ########
    nthreadsDim = CustomDimension(name="i", symbolic_size=nthreads)    
    iSymbol = Symbol(name="i", dtype=np.int32)
    

    ######## Build files and counters arrays ########
    files_dict = dict()
    counters_dict = dict()
    for func in funcs:
        filesArray = Array(name=func.name + '_files', dimensions=[nthreadsDim], dtype=np.int32)
        countersArray = Array(name=func.name + '_counters', dimensions=[nthreadsDim], dtype=np.int32)
        files_dict.update({func.name: filesArray})
        counters_dict.update({func.name: countersArray})

    # Compression arrays
    metasArray = Array(name='metas', dimensions=[nthreadsDim], dtype=np.int32)
    sptArray = Array(name='spt', dimensions=[nthreadsDim], dtype=np.int32)
    offsetArray = Array(name='offset', dimensions=[nthreadsDim], dtype=off_t)


    ######## Build open section ########
<<<<<<< HEAD
    openSection = open_build(filesArray, countersArray, metasArray, sptArray, offsetArray, nthreadsDim, nthreads, is_forward, iSymbol, ooc_compression)
=======
    slices_size = PointerArray(name='slices_size', dimensions=[nthreadsDim],
                                array=Array(name='slices_size', dimensions=[nthreadsDim],
                                             dtype=size_t))
    openSection = open_build(files_dict, counters_dict, metasArray, sptArray, offsetArray, nthreadsDim, nthreads, is_forward, iSymbol, ooc_compression, slices_size)
>>>>>>> 16e9ce78

    ######## Build func_size var ########
    floatSize = Symbol(name="float_size", dtype=np.uint64)
    floatSizeInit = Call(name="sizeof", arguments=[String(r"float")], retobj=floatSize)

    func_sizes_dict = {}
    func_sizes_symb_dict={}
    for func in funcs:
        func_size = Symbol(name=func.name+"_size", dtype=np.uint64) 
        funcSizeExp = func_size_build(func, func_size, floatSize)
        func_sizes_dict.update({func.name: funcSizeExp})
        func_sizes_symb_dict.update({func.name: func_size})

    if ooc_compression:                     
        ######## Build compress/decompress section ########
<<<<<<< HEAD
        compress_or_decompress_build(filesArray, metasArray, iet_body, iSymbol, is_forward, func, nthreadsDim, nthreads, time_iterators, sptArray, offsetArray, ooc_compression) 
    else:
        ######## Build write/read section ########    
        write_or_read_build(iet_body, is_forward, nthreads, filesArray, iSymbol, func_size, func, time_iterator, countersArray, is_mpi)    
=======
        compress_or_decompress_build(files_dict, metasArray, iet_body, iSymbol, is_forward, funcs_dict, nthreads, time_iterators, sptArray, offsetArray, slices_size, ooc_compression) 
    else:
        ######## Build write/read section ########    
        write_or_read_build(iet_body, is_forward, nthreads, files_dict, iSymbol, func_sizes_symb_dict, funcs_dict, time_iterator, counters_dict, is_mpi)
    
>>>>>>> 16e9ce78
    
    ######## Build close section ########
    closeSection = close_build(nthreads, files_dict, iSymbol, nthreadsDim)
    
    #TODO: Generate blank lines between sections
    for size_init in func_sizes_dict.values():
        iet_body.insert(0, size_init)
    iet_body.insert(0, floatSizeInit)
    iet_body.insert(0, openSection)
    iet_body.append(closeSection)
    return iet_body


<<<<<<< HEAD
def compress_or_decompress_build(filesArray, metasArray, iet_body, iSymbol, is_forward, funcStencil, nthreadsDim, nthreads, time_iterators, sptArray, offsetArray, ooc_compression):
=======
def compress_or_decompress_build(files_dict, metasArray, iet_body, iSymbol, is_forward, funcs_dict, nthreads, time_iterators, sptArray, offsetArray, slices_size, ooc_compression):
>>>>>>> 16e9ce78
    """
    This function decides if it is either a compression or a decompression

    Args:
        filesArray (Array): array of files
        metasArray (Array): array of metadata
        iet_body (List): IET body nodes
        iSymbol (Symbol): iterator symbol
        is_forward (bool): if True, it is forward. It is gradient otherwise
        funcStencil (Function): Function defined by user for Operator
        nthreads (NThreads): number of threads
        time_iterator (tuple): time iterator indexes
        sptArray (Array): array of slices per thread
        offsetArray (Array): array of offset
        slices_size (PointerArray): 2d-array of slices
        ooc_compression (CompressionConfig): object with compression settings
    """
    
    # TODO: Temporary workaround, while compression mode supports only one Function
    funcStencil = next(iter(funcs_dict.values()))
    filesArray = next(iter(files_dict.values()))

    uVecSize1 = funcStencil.symbolic_shape[1]
    uSizeDim = CustomDimension(name="i", symbolic_size=uVecSize1)
    interval = Interval(uSizeDim, 0, uVecSize1)
    intervalGroup = IntervalGroup((interval))
    ispace = IterationSpace(intervalGroup)    
    pragma = cgen.Pragma("omp parallel for schedule(static,1) num_threads(nthreads)")
    
    tid = Symbol(name="tid", dtype=np.int32)
    tidEq = IREq(tid, Mod(iSymbol, nthreads))
    cTidEq = ClusterizedEq(tidEq, ispace=ispace)
    
    if is_forward:
        ooc_section = compress_build(filesArray, metasArray, funcStencil, iSymbol, pragma, uSizeDim, tid, cTidEq, ispace, time_iterators[0], ooc_compression)
        temp_name = "compress_temp"
    else:
        ooc_section = decompress_build(filesArray, funcStencil, iSymbol, pragma, nthreadsDim, uSizeDim, tid, cTidEq, ispace, time_iterators[-1], sptArray, offsetArray, ooc_compression)
        temp_name = "decompress_temp"

    update_iet(iet_body, temp_name, ooc_section)      
    

def compress_build(filesArray, metasArray, funcStencil, iSymbol, pragma, uSizeDim, tid, cTidEq, ispace, t0, ooc_compression):
    """
    This function generates compress section.

    Args:
        filesArray (Array): array of files
        metasArray (Array): array of metadata
        funcStencil (Function): Function defined by user for Operator
        iSymbol (Symbol): iterator symbol
        pragma (Pragma): omp pragma directives
        uSizeDim (CustomDimension): symbolic dimension of loop
        tid (Symbol): iterator index symbol
        cTidEq (ClusterizedEq): expression that defines tid --> int tid = i%nthreads
        ispace (IterationSpace): space of iteration
        t0 (ModuloDimension): time iterator index for compression
        ooc_compression (CompressionConfig): object with compression settings

    Returns:
        Section: compress section
    """
    
    uVecSize1 = funcStencil.symbolic_shape[1]    
    itNodes=[]
    ifNodes=[]
    
    Type = Symbol(name='type', dtype=zfp_type)
    TypeEq = IREq(Type, String(r"zfp_type_float"))
    cTypeEq = ClusterizedEq(TypeEq, ispace=ispace)
    itNodes.append(Expression(cTypeEq, None, True))
    
    itNodes.append(Expression(cTidEq, None, True))
    
    field = Pointer(name="field", dtype=ct.POINTER(zfp_field))
    zfp = Pointer(name="zfp", dtype=ct.POINTER(zfp_stream))
    bufsize = Symbol(name="bufsize", dtype=size_t)
    buffer = Pointer(name="buffer", dtype=ct.c_void_p)
    stream = Pointer(name="stream", dtype=ct.POINTER(bitstream))
    zfpsize = Symbol(name="zfpsize", dtype=size_t)
    
    itNodes.append(Call(name="zfp_field_2d", arguments=[funcStencil[t0,iSymbol], Type, funcStencil.symbolic_shape[2], funcStencil.symbolic_shape[3]], retobj=field))
    itNodes.append(Call(name="zfp_stream_open", arguments=[Null], retobj=zfp))
    itNodes.append(get_compress_mode_function(ooc_compression, zfp, field, Type))
    itNodes.append(Call(name="zfp_stream_maximum_size", arguments=[zfp, field], retobj=bufsize))
    itNodes.append(Call(name="malloc", arguments=[bufsize], retobj=buffer))
    itNodes.append(Call(name="stream_open", arguments=[bufsize, bufsize], retobj=stream))
    itNodes.append(Call(name="zfp_stream_set_bit_stream", arguments=[zfp, stream]))
    itNodes.append(Call(name="zfp_stream_rewind", arguments=[zfp]))
    itNodes.append(Call(name="zfp_compress", arguments=[zfp, field], retobj=zfpsize))
    
    ifNodes.append(Call(name="fprintf", arguments=[String(r"stderr"), String("\"compression failed\\n\"")]))
    ifNodes.append(Call(name="exit", arguments=1))
    itNodes.append(Conditional(Not(zfpsize), ifNodes))
    
    itNodes.append(Call(name="write", arguments=[filesArray[tid], buffer, zfpsize]))
    itNodes.append(Call(name="write", arguments=[metasArray[tid], Byref(zfpsize), SizeOf(String(r"size_t"))]))
    
    itNodes.append(Call(name="zfp_field_free", arguments=[field]))
    itNodes.append(Call(name="zfp_stream_close", arguments=[zfp]))
    itNodes.append(Call(name="stream_close", arguments=[stream]))
    itNodes.append(Call(name="free", arguments=[buffer]))
    
    compressSection = [Expression(cTypeEq, None, True), Iteration(itNodes, uSizeDim, uVecSize1-1, pragmas=[pragma])]
    return Section("compress", compressSection)

def decompress_build(filesArray, funcStencil, iSymbol, pragma, nthreadsDim, uSizeDim, tid, cTidEq, ispace, t2, sptArray, offsetArray, ooc_compression):
    """
    This function generates decompress section.

    Args:
        filesArray (Array): array of files
        funcStencil (Function): Function defined by user for Operator
        iSymbol (Symbol): iterator symbol
        pragma (Pragma): omp pragma directives
        uSizeDim (CustomDimension): symbolic dimension of loop
        tid (Symbol): iterator index symbol
        cTidEq (ClusterizedEq): expression that defines tid --> int tid = i%nthreads
        ispace (IterationSpace): space of iteration
        t2 (ModuloDimension): time iterator index for compression
        sptArray (Array): array of slices per thread
        slices_size (PointerArray): 2d-array of slices
        offsetArray (Array): array of offset
        ooc_compression (CompressionConfig): object with compression settings

    Returns:
        Section: decompress section
    """
    
    uVecSize1 = funcStencil.symbolic_shape[1]    
    itNodes=[]
    if1Nodes=[]
    if2Nodes=[]
    
    itNodes.append(Expression(cTidEq, None, True))
    
    Type = Symbol(name='type', dtype=zfp_type)
    field = Pointer(name="field", dtype=ct.POINTER(zfp_field))
    zfp = Pointer(name="zfp", dtype=ct.POINTER(zfp_stream))
    bufsize = Symbol(name="bufsize", dtype=off_t)
    buffer = Pointer(name="buffer", dtype=ct.c_void_p)
    stream = Pointer(name="stream", dtype=ct.POINTER(bitstream))
    Slice = Symbol(name="slice", dtype=np.int32)
    ret = Symbol(name="ret", dtype=np.int32)
    slices_size = PointerArray(name='slices_size', dimensions=[nthreadsDim],
                                array=Array(name='slices_size', dimensions=[nthreadsDim],
                                             dtype=size_t, ignoreDefinition=True), ignoreDefinition=True)
    
    # TypeEq = IREq(Type, Symbol(name="zfp_type_float", dtype=ct.c_int))
    TypeEq = IREq(Type, String(r"zfp_type_float"))
    cTypeEq = ClusterizedEq(TypeEq, ispace=ispace)
    itNodes.append(Expression(cTypeEq, None, True))
    
    itNodes.append(Call(name="zfp_field_2d", arguments=[funcStencil[t2,iSymbol], Type, funcStencil.symbolic_shape[2], funcStencil.symbolic_shape[3]], retobj=field))
    itNodes.append(Call(name="zfp_stream_open", arguments=[Null], retobj=zfp))
    itNodes.append(get_compress_mode_function(ooc_compression, zfp, field, Type))
    itNodes.append(Call(name="zfp_stream_maximum_size", arguments=[zfp, field], retobj=bufsize))
    itNodes.append(Call(name="malloc", arguments=[bufsize], retobj=buffer))
    itNodes.append(Call(name="stream_open", arguments=[bufsize, bufsize], retobj=stream))
    itNodes.append(Call(name="zfp_stream_set_bit_stream", arguments=[zfp, stream]))
    itNodes.append(Call(name="zfp_stream_rewind", arguments=[zfp]))
    
    SliceEq = IREq(Slice, sptArray[tid])
    cSliceEq = ClusterizedEq(SliceEq, ispace=ispace)
    itNodes.append(Expression(cSliceEq, None, True))
    
    offsetIncr = IREq(offsetArray[tid], slices_size[tid, Slice])
    cOffsetIncr = ClusterizedEq(offsetIncr, ispace=ispace)
    itNodes.append(Increment(cOffsetIncr))
    
    itNodes.append(Call(name="lseek", arguments=[filesArray[tid], (-1)*offsetArray[tid], Macro("SEEK_END")]))
    itNodes.append(Call(name="read", arguments=[filesArray[tid], buffer, slices_size[tid, Slice]], retobj=ret))
    
    if1Nodes.append(Call(name="printf", arguments=[String("\"%zu\\n\""), offsetArray[tid]]))
    if1Nodes.append(Call(name="perror", arguments=[String("\"Cannot open output file\"")]))
    if1Nodes.append(Call(name="exit", arguments=1))
    itNodes.append(Conditional(CondNe(ret, slices_size[tid, Slice]), if1Nodes))
    
    if2Nodes.append(Call(name="printf", arguments=[String("\"decompression failed\\n\"")]))
    if2Nodes.append(Call(name="exit", arguments=1))
    zfpsize = Symbol(name="zfpsize", dtype=size_t)  # auxiliry
    itNodes.append(Call(name="zfp_decompress", arguments=[zfp, field], retobj=zfpsize))
    itNodes.append(Conditional(Not(zfpsize), if2Nodes))
    
    itNodes.append(Call(name="zfp_field_free", arguments=[field]))
    itNodes.append(Call(name="zfp_stream_close", arguments=[zfp]))
    itNodes.append(Call(name="stream_close", arguments=[stream]))
    itNodes.append(Call(name="free", arguments=[buffer]))
    
    newSptEq = IREq(sptArray[tid], (-1))
    cNewSptEq = ClusterizedEq(newSptEq, ispace=ispace)
    itNodes.append(Increment(cNewSptEq))
    
    decompressSection = Iteration(itNodes, uSizeDim, uVecSize1-1, direction=Backward, pragmas=[pragma])
    
    return Section("decompress", decompressSection)

def write_or_read_build(iet_body, is_forward, nthreads, files_dict, iSymbol, func_sizes_symb_dict, funcs_dict, t0, counters_dict, is_mpi):
    """
    Builds the read or write section of the operator, depending on the out_of_core mode.
    Replaces the temporary section at the end of the time iteration by the read or write section.   

    Args:
        iet_body (List): list of IET nodes 
        is_forward (bool): True for the Forward operator; False for the Gradient operator
        nthreads (NThreads): symbol of number of threads
        filesArray (files): pointer of allocated memory of nthreads dimension. Each place has a size of int
        iSymbol (Symbol): symbol of the iterator index i
        func_size (Symbol): the funcStencil size
        funcStencil (u): a stencil we call u
        t0 (ModuloDimension): time t0
        countersArray (array): pointer of allocated memory of nthreads dimension. Each place has a size of int

    """
    io_body=[]
    if is_forward:
        temp_name = "write_temp"
        name = "write"
        for func in funcs_dict:
            func_write = write_build(nthreads, files_dict[func], iSymbol, func_sizes_symb_dict[func],
                                      funcs_dict[func], t0, is_mpi)
            io_body.append(func_write)
        
    else: # gradient
        temp_name = "read_temp"
        name = "read"
        for func in funcs_dict:
            func_read = read_build(nthreads, files_dict[func], iSymbol, func_sizes_symb_dict[func],
                                    funcs_dict[func], t0, counters_dict[func])
            io_body.append(func_read)
          
    io_section = Section(name, io_body)
    update_iet(iet_body, temp_name, io_section)     


def write_build(nthreads, filesArray, iSymbol, func_size, funcStencil, t0, is_mpi):
    """
    This method inteds to code gradient.c write section.
    Obs: maybe the desciption of the variables should be better    

    Args:
        nthreads (NThreads): symbol of number of threads
        filesArray (files): pointer of allocated memory of nthreads dimension. Each place has a size of int
        iSymbol (Symbol): symbol of the iterator index i
        func_size (Symbol): the funcStencil size
        funcStencil (u): a stencil we call u
        t0 (ModuloDimension): time t0
        uVecSize1 (FieldFromPointer): size of a vector u

    Returns:
        Iteration: write loop
    """

    uVecSize1 = funcStencil.symbolic_shape[1]
    uSizeDim = CustomDimension(name="i", symbolic_size=uVecSize1)
    interval = Interval(uSizeDim, 0, uVecSize1)
    intervalGroup = IntervalGroup((interval))
    ispace = IterationSpace(intervalGroup)
    itNodes = []

    tid = Symbol(name="tid", dtype=np.int32)
    tidEq = IREq(tid, Mod(iSymbol, nthreads))
    cTidEq = ClusterizedEq(tidEq, ispace=ispace)
    itNodes.append(Expression(cTidEq, None, True))
    
    ret = Symbol(name="ret", dtype=np.int32)
    writeCall = Call(name="write", arguments=[filesArray[tid], funcStencil[t0, iSymbol], func_size], retobj=ret)
    itNodes.append(writeCall)
    
    pstring = String("\"Write size mismatch with function slice size\"")

    condNodes = [Call(name="perror", arguments=pstring)]
    condNodes.append(Call(name="exit", arguments=1))
    cond = Conditional(CondNe(ret, func_size), condNodes)
    itNodes.append(cond)

    # TODO: Pragmas should depend on the user's selected optimization options and be generated by the compiler
    if is_mpi:
        pragma = cgen.Pragma("omp parallel for schedule(static,1)")
    else:
        pragma = cgen.Pragma("omp parallel for schedule(static,1) num_threads(nthreads)")

    return Iteration(itNodes, uSizeDim, uVecSize1-1, pragmas=[pragma])

def read_build(nthreads, filesArray, iSymbol, func_size, funcStencil, t0, counters):
    """
    This method inteds to code gradient.c read section.
    Obs: maybe the desciption of the variables should be better    

    Args:
        nthreads (NThreads): symbol of number of threads
        filesArray (files): pointer of allocated memory of nthreads dimension. Each place has a size of int
        iSymbol (Symbol): symbol of the iterator index i
        func_size (Symbol): the funcStencil size
        funcStencil (u): a stencil we call u
        t0 (ModuloDimension): time t0
        uVecSize1 (FieldFromPointer): size of a vector u
        counters (array): pointer of allocated memory of nthreads dimension. Each place has a size of int

    Returns:
        Iteration: read loop
    """
    
    #  pragma omp parallel for schedule(static,1) num_threads(nthreads)
    #  0 <= i <= u_vec->size[1]-1
    #  TODO: Pragmas should depend on user's selected optimization options and generated by the compiler
    
    uVecSize1 = funcStencil.symbolic_shape[1]
    pragma = cgen.Pragma("omp parallel for schedule(static,1) num_threads(nthreads)")
    iDim = CustomDimension(name="i", symbolic_size=uVecSize1)
    interval = Interval(iDim, 0, uVecSize1)
    intervalGroup = IntervalGroup((interval))
    ispace = IterationSpace(intervalGroup)
    itNodes = []

    # int tid = i%nthreads;
    tid = Symbol(name="tid", dtype=np.int32)
    tidEq = IREq(tid, Mod(iSymbol, nthreads))
    cTidEq = ClusterizedEq(tidEq, ispace=ispace)
    itNodes.append(Expression(cTidEq, None, True))
    
    # off_t offset = counters[tid] * func_size;
    # lseek(files[tid], -1 * offset, SEEK_END);
    # TODO: make offset be a off_t
    offset = Symbol(name="offset", dtype=off_t)
    offsetEq = IREq(offset, (-1)*counters[tid]*func_size)
    cOffsetEq = ClusterizedEq(offsetEq, ispace=ispace)
    itNodes.append(Expression(cOffsetEq, None, True))    
    itNodes.append(Call(name="lseek", arguments=[filesArray[tid], offset, Macro("SEEK_END")]))

    # int ret = read(files[tid], u[t0][i], func_size);
    ret = Symbol(name="ret", dtype=np.int32)
    readCall = Call(name="read", arguments=[filesArray[tid], funcStencil[t0, iSymbol], func_size], retobj=ret)
    itNodes.append(readCall)

    # printf("%d", ret);
    # perror("Cannot open output file");
    # exit(1);
    pret = String("'%d', ret")
    pstring = String("\"Cannot open output file\"")
    condNodes = [
        Call(name="printf", arguments=pret),
        Call(name="perror", arguments=pstring), 
        Call(name="exit", arguments=1)
    ]
    cond = Conditional(CondNe(ret, func_size), condNodes) # if (ret != func_size)
    itNodes.append(cond)
    
    # counters[tid] = counters[tid] + 1
    newCountersEq = IREq(counters[tid], 1)
    cNewCountersEq = ClusterizedEq(newCountersEq, ispace=ispace)
    itNodes.append(Increment(cNewCountersEq))
        
    return Iteration(itNodes, iDim, uVecSize1-1, direction=Backward, pragmas=[pragma])

<<<<<<< HEAD
def open_build(filesArray, countersArray, metasArray, sptArray, offsetArray, nthreadsDim, nthreads, is_forward, iSymbol, ooc_compression):
=======
def open_build(files_array_dict, counters_array_dict, metasArray, sptArray, offsetArray, nthreadsDim, nthreads, is_forward, iSymbol, ooc_compression, slices_size):
>>>>>>> 16e9ce78
    """
    This method inteds to code open section for both Forward and Gradient operators.
    
    Args:
        filesArray (files): pointer of allocated memory of nthreads dimension. Each place has a size of int
        countersArray (counters): pointer of allocated memory of nthreads dimension. Each place has a size of int
        metasArray (Array): some array
        nthreadsDim (CustomDimension): dimension from 0 to nthreads 
        nthreads (NThreads): number of threads
        is_forward (bool): True for the Forward operator; False for the Gradient operator
        ooc_compression (CompressionConfig): object representing compression settings

    Returns:
        Section: open section
    """
    
    # Build conditional
    # Regular Forward or Gradient
    arrays = [file_array for file_array in files_array_dict.values()] 
    if not ooc_compression and not is_forward:
        arrays.extend(counters_array for counters_array in counters_array_dict.values())
    # Compression Forward or Compression Gradient
    if ooc_compression: arrays.append(metasArray)
    if ooc_compression and not is_forward: arrays.extend([sptArray, offsetArray]) 

    arrays_cond = array_alloc_check(arrays) 
    
    #Call open_thread_files
    open_threads_calls = []
    for func_name in files_array_dict:
        funcArgs = [files_array_dict[func_name], nthreads, String('"{}"'.format(func_name))]
        if ooc_compression: funcArgs.append(metasArray)
        open_threads_calls.append(Call(name='open_thread_files_temp', arguments=funcArgs))

    # Open section body
    body = [arrays_cond, *open_threads_calls]
    
    # Additional initialization for Gradient operators
    if not is_forward and not ooc_compression:
        # Regular
        counters_init = []
        intervalGroup = IntervalGroup((Interval(nthreadsDim, 0, nthreads)))
        for counter in counters_array_dict.values():
            countersEq = ClusterizedEq(IREq(counter[iSymbol], 1), ispace=IterationSpace(intervalGroup))
            counters_init.append(Expression(countersEq, None, False))
        
        openIterationGrad = Iteration(counters_init, nthreadsDim, nthreads-1)
        body.append(openIterationGrad)
    
    elif not is_forward and ooc_compression:
        # Compression
        slices_size = PointerArray(name='slices_size', dimensions=[nthreadsDim], array=Array(name='slices_size', dimensions=[nthreadsDim], dtype=size_t))
        get_slices_size = Call(name="get_slices_size_temp", arguments=[metasArray, sptArray], retobj=slices_size)
        body.append(get_slices_size)

        intervalGroup = IntervalGroup((Interval(nthreadsDim, 0, nthreads)))
        c_offset_init_Eq = ClusterizedEq(IREq(offsetArray[iSymbol], 0), ispace=IterationSpace(intervalGroup))
        offset_init_eq = Expression(c_offset_init_Eq, None, False)
        closeCall = Call(name="close", arguments=[metasArray[iSymbol]])
        openIterationGrad = Iteration([offset_init_eq, closeCall], nthreadsDim, nthreads-1)
        body.append(openIterationGrad)
        
    return Section("open", body)

def close_build(nthreads, files_dict, iSymbol, nthreadsDim):
    """
    This method inteds to code gradient.c close section.
    Obs: maybe the desciption of the variables should be better

    Args:
        nthreads (NThreads): symbol of number of threads
        files_dict (dict): dictionary with file pointers arrays
        iSymbol (Symbol): symbol of the iterator index i
        nthreadsDim (CustomDimension): dimension from 0 to nthreads

    Returns:
        section (Section): complete close section
    """

    # close(files[i]);
    itNodes=[]
    for func in files_dict:
        files = files_dict[func]
        itNodes.append(Call(name="close", arguments=[files[iSymbol]])) 
    
    # for(int i=0; i < nthreads; i++) --> for(int i=0; i <= nthreads-1; i+=1)
    closeIteration = Iteration(itNodes, nthreadsDim, nthreads-1)
    
    return Section("close", closeIteration)

def func_size_build(funcStencil, func_size, float_size):
    """
    Generates float_size init call and the init function size expression.

    Args:
        funcStencil (AbstractFunction): I/O function
        func_size (Symbol): Symbol representing the I/O function size
        float_size (Symbol): Symbol representing C "float" type size

    Returns:
        funcSizeExp: Expression initializing the function size
    """
    
    # TODO: Function name must come from user?
    sizes = funcStencil.symbolic_shape[2:]
    funcEq = IREq(func_size, (reduce(lambda x, y: x * y, sizes) * float_size))
    funcSizeExp = Expression(ClusterizedEq(funcEq, ispace=None), None, True)

    return funcSizeExp<|MERGE_RESOLUTION|>--- conflicted
+++ resolved
@@ -142,14 +142,10 @@
 
 
     ######## Build open section ########
-<<<<<<< HEAD
-    openSection = open_build(filesArray, countersArray, metasArray, sptArray, offsetArray, nthreadsDim, nthreads, is_forward, iSymbol, ooc_compression)
-=======
     slices_size = PointerArray(name='slices_size', dimensions=[nthreadsDim],
                                 array=Array(name='slices_size', dimensions=[nthreadsDim],
                                              dtype=size_t))
     openSection = open_build(files_dict, counters_dict, metasArray, sptArray, offsetArray, nthreadsDim, nthreads, is_forward, iSymbol, ooc_compression, slices_size)
->>>>>>> 16e9ce78
 
     ######## Build func_size var ########
     floatSize = Symbol(name="float_size", dtype=np.uint64)
@@ -165,18 +161,11 @@
 
     if ooc_compression:                     
         ######## Build compress/decompress section ########
-<<<<<<< HEAD
-        compress_or_decompress_build(filesArray, metasArray, iet_body, iSymbol, is_forward, func, nthreadsDim, nthreads, time_iterators, sptArray, offsetArray, ooc_compression) 
-    else:
-        ######## Build write/read section ########    
-        write_or_read_build(iet_body, is_forward, nthreads, filesArray, iSymbol, func_size, func, time_iterator, countersArray, is_mpi)    
-=======
         compress_or_decompress_build(files_dict, metasArray, iet_body, iSymbol, is_forward, funcs_dict, nthreads, time_iterators, sptArray, offsetArray, slices_size, ooc_compression) 
     else:
         ######## Build write/read section ########    
         write_or_read_build(iet_body, is_forward, nthreads, files_dict, iSymbol, func_sizes_symb_dict, funcs_dict, time_iterator, counters_dict, is_mpi)
     
->>>>>>> 16e9ce78
     
     ######## Build close section ########
     closeSection = close_build(nthreads, files_dict, iSymbol, nthreadsDim)
@@ -190,11 +179,7 @@
     return iet_body
 
 
-<<<<<<< HEAD
-def compress_or_decompress_build(filesArray, metasArray, iet_body, iSymbol, is_forward, funcStencil, nthreadsDim, nthreads, time_iterators, sptArray, offsetArray, ooc_compression):
-=======
 def compress_or_decompress_build(files_dict, metasArray, iet_body, iSymbol, is_forward, funcs_dict, nthreads, time_iterators, sptArray, offsetArray, slices_size, ooc_compression):
->>>>>>> 16e9ce78
     """
     This function decides if it is either a compression or a decompression
 
@@ -551,11 +536,7 @@
         
     return Iteration(itNodes, iDim, uVecSize1-1, direction=Backward, pragmas=[pragma])
 
-<<<<<<< HEAD
-def open_build(filesArray, countersArray, metasArray, sptArray, offsetArray, nthreadsDim, nthreads, is_forward, iSymbol, ooc_compression):
-=======
 def open_build(files_array_dict, counters_array_dict, metasArray, sptArray, offsetArray, nthreadsDim, nthreads, is_forward, iSymbol, ooc_compression, slices_size):
->>>>>>> 16e9ce78
     """
     This method inteds to code open section for both Forward and Gradient operators.
     
