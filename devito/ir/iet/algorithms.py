--- conflicted
+++ resolved
@@ -3,29 +3,18 @@
 import cgen
 
 from pdb import set_trace
-<<<<<<< HEAD
-from sympy import Mod, Or
-=======
-from sympy import Mod, Not
->>>>>>> fc1790cf
+from sympy import Mod, Or, Not
 from functools import reduce
 from collections import OrderedDict
 
-from devito.ir.iet.utils import array_alloc_check, get_first_space_dim_index, update_iet
+from devito.ir.iet.utils import array_alloc_check, update_iet
 from devito.tools import timed_pass
-<<<<<<< HEAD
-from devito.symbolics import (CondEq, CondNe, Macro, String)
-# from devito.symbolics.extended_sympy import (FieldFromPointer, Byref)
-from devito.types import (CustomDimension, Array, PointerArray, Symbol, TimeDimension, SpaceDimension, off_t, size_t)
-=======
 from devito.symbolics import (CondNe, Macro, String, Null, Byref, SizeOf)
 
 from devito.types import (CustomDimension, Array, Symbol, Pointer, TimeDimension, PointerArray,
-                          off_t, zfp_type, size_t, zfp_field, bitstream, zfp_stream)
->>>>>>> fc1790cf
+                          off_t, zfp_type, size_t, zfp_field, bitstream, zfp_stream, size_t)
 from devito.ir.iet import (Expression, Increment, Iteration, List, Conditional, SyncSpot,
-                           Section, HaloSpot, ExpressionBundle, Call, Conditional, 
-                           FindNodes, Transformer)
+                           Section, HaloSpot, ExpressionBundle, Call, Conditional)
 from devito.ir.equations import IREq, ClusterizedEq
 from devito.ir.support import (Interval, IntervalGroup, IterationSpace, Backward, PARALLEL, AFFINE)
 
@@ -108,7 +97,7 @@
         nthreads (NThreads): symbol representing nthreads parameter of OpenMP
         ooc (Object): out of core parameters
         is_mpi (bool): MPI execution flag
-        time_iterator(Dimension): iterator used as index in each timestep
+        time_iterators(Dimension): iterator used as index in each timestep
 
     Returns:
         List : iet_body is a list of nodes
@@ -116,12 +105,8 @@
     func = ooc.functions[0]
     out_of_core = ooc.mode
     is_compression = ooc.compression
-<<<<<<< HEAD
 
     if func.save: raise ValueError("Out of core incompatible with TimeFunction save functionality")
-
-=======
->>>>>>> fc1790cf
     is_forward = out_of_core == 'forward'
     time_iterator = time_iterators[0]
 
@@ -143,77 +128,38 @@
 
 
     ######## Build open section ########
-<<<<<<< HEAD
     slices_size = PointerArray(name='slices_size', dimensions=[nthreadsDim],
                                 array=Array(name='slices_size', dimensions=[nthreadsDim],
                                              dtype=size_t))
     openSection = open_build(filesArray, countersArray, metasArray, sptArray, offsetArray, nthreadsDim, nthreads, is_forward, iSymbol, is_compression, slices_size)
 
-=======
-    # TODO: why metas doesn't appear as input when we print the hole operator?
-    # slices_size = Pointer(name="slices_size", dtype=np.int32)
-    slices_size = PointerArray(name='slices_size', dimensions=[nthreadsDim], array=Array(name='slices_size', dimensions=[nthreadsDim], dtype=size_t))
-    openSection = open_build(filesArray, countersArray, metasArray, sptArray, nthreadsDim, nthreads, is_forward, iSymbol, is_compression)
->>>>>>> fc1790cf
 
     ######## Build func_size var ########
     func_size = Symbol(name=func.name+"_size", dtype=np.uint64) 
     funcSizeExp, floatSizeInit = func_size_build(func, func_size)
 
-<<<<<<< HEAD
-    ######## Build write/read section ########
-    write_or_read_build(iet_body, is_forward, nthreads, filesArray, iSymbol, func_size, func, time_iterator, countersArray, is_mpi)
-    
-
-    ######## Build close section ########
-    closeSection = close_build(nthreads, filesArray, iSymbol, nthreadsDim)
-=======
-    size_name = 'write_size' if is_forward else 'read_size'
-    ioSize = Symbol(name=size_name, dtype=np.int64)
-    if is_compression: 
-        
-        ######## Build write/read_size var ########
-        ioSizeEq = Expression(ClusterizedEq(IREq(ioSize, 0), ispace=None), None, True)
-                    
+    if is_compression:                     
         ######## Build compress/decompress section ########
-        compress_or_decompress_build(filesArray, metasArray, iet_body, iSymbol, is_forward, func, nthreads, time_iterators, ioSize, sptArray, offsetArray, slices_size) 
+        compress_or_decompress_build(filesArray, metasArray, iet_body, iSymbol, is_forward, func, nthreads, time_iterators, sptArray, offsetArray, slices_size) 
     else:
         ######## Build write/read section ########    
         write_or_read_build(iet_body, is_forward, nthreads, filesArray, iSymbol, func_size, func, time_iterator, countersArray, is_mpi)
-        
-        ######## Build write/read_size var ########
-        ioSizeEq = io_size_build(ioSize, func_size, func)
+    
+    
+    
     
     ######## Build close section ########
-    closeSection = close_build(nthreads, filesArray, iSymbol, nthreadsDim)    
-
-    ######## Build save call ########
-    # timerProfiler = Timer(profiler.name, [], ignoreDefinition=True)
-    # saveCall = Call(name='save_temp', arguments=[nthreads, timerProfiler, ioSize])        
->>>>>>> fc1790cf
+    closeSection = close_build(nthreads, filesArray, iSymbol, nthreadsDim)
     
     #TODO: Generate blank lines between sections
     iet_body.insert(0, funcSizeExp)
     iet_body.insert(0, floatSizeInit)
     iet_body.insert(0, openSection)
     iet_body.append(closeSection)
-<<<<<<< HEAD
-=======
-    if is_compression:
-        iet_body.insert(0, ioSizeEq)
-    else:
-        iet_body.append(ioSizeEq)
-    # iet_body.append(saveCall)
->>>>>>> fc1790cf
-
     return iet_body
 
 
-<<<<<<< HEAD
-def open_build(filesArray, countersArray, metasArray, sptArray, offsetArray, nthreadsDim, nthreads, is_forward, iSymbol, is_compression, slices_size):
-=======
-def compress_or_decompress_build(filesArray, metasArray, iet_body, iSymbol, is_forward, funcStencil, nthreads, time_iterators, ioSize, sptArray, offsetArray, slices_size):
->>>>>>> fc1790cf
+def compress_or_decompress_build(filesArray, metasArray, iet_body, iSymbol, is_forward, funcStencil, nthreads, time_iterators, sptArray, offsetArray, slices_size):
     """
     This function decides if it is either a compression or a decompression
 
@@ -226,7 +172,6 @@
         funcStencil (Function): Function defined by user for Operator
         nthreads (NThreads): number of threads
         time_iterator (tuple): time iterator indexes
-        ioSize (Symbol): read_size or write_size
         sptArray (Array): array of slices per thread
         offsetArray (Array): array of offset
         slices_size (PointerArray): 2d-array of slices
@@ -244,16 +189,16 @@
     cTidEq = ClusterizedEq(tidEq, ispace=ispace)
     
     if is_forward:
-        ooc_section = compress_build(filesArray, metasArray, funcStencil, iSymbol, pragma, uSizeDim, tid, cTidEq, ispace, time_iterators[0], ioSize)
+        ooc_section = compress_build(filesArray, metasArray, funcStencil, iSymbol, pragma, uSizeDim, tid, cTidEq, ispace, time_iterators[0])
         temp_name = "compress_temp"
     else:
-        ooc_section = decompress_build(filesArray, funcStencil, iSymbol, pragma, uSizeDim, tid, cTidEq, ispace, time_iterators[-1], sptArray, slices_size, offsetArray, ioSize)
+        ooc_section = decompress_build(filesArray, funcStencil, iSymbol, pragma, uSizeDim, tid, cTidEq, ispace, time_iterators[-1], sptArray, slices_size, offsetArray)
         temp_name = "decompress_temp"
 
     update_iet(iet_body, temp_name, ooc_section)      
     
 
-def compress_build(filesArray, metasArray, funcStencil, iSymbol, pragma, uSizeDim, tid, cTidEq, ispace, t0, WriteSize):
+def compress_build(filesArray, metasArray, funcStencil, iSymbol, pragma, uSizeDim, tid, cTidEq, ispace, t0):
     """
     This function generates compress section.
 
@@ -274,46 +219,6 @@
         Section: compress section
     """
     
-<<<<<<< HEAD
-    # Build conditional
-    # Regular Forward or Gradient
-    arrays = [filesArray] 
-    if not is_compression and not is_forward: arrays.append(countersArray)
-    # Compression Forward or Gradient
-    if is_compression: arrays.append(metasArray)
-    if is_compression and not is_forward: arrays.extend([sptArray, offsetArray]) 
-
-    arrays_cond = array_alloc_check(arrays) 
-    
-    #Call open_thread_files
-    funcArgs = [filesArray, nthreads]
-    if is_compression: funcArgs.insert(1, metasArray)
-    open_thread_call = Call(name='open_thread_files_temp', arguments=funcArgs)
-
-    # Open section body
-    body = [arrays_cond, open_thread_call]
-    
-    # Additional initialization for Gradient operators
-    if not is_forward and not is_compression:
-        # Regular        
-        intervalGroup = IntervalGroup((Interval(nthreadsDim, 0, nthreads)))
-        cNewCountersEq = ClusterizedEq(IREq(countersArray[iSymbol], 1), ispace=IterationSpace(intervalGroup))
-        openIterationGrad = Iteration(Expression(cNewCountersEq, None, False), nthreadsDim, nthreads-1)
-        body.append(openIterationGrad)
-    elif not is_forward and is_compression:
-        # Compression
-        get_slices_size = Call(name="get_slices_size_temp", arguments=[metasArray, sptArray], retobj=slices_size)
-        body.append(get_slices_size)
-
-        intervalGroup = IntervalGroup((Interval(nthreadsDim, 0, nthreads)))
-        c_offset_init_Eq = ClusterizedEq(IREq(offsetArray[iSymbol], 0), ispace=IterationSpace(intervalGroup))
-        offset_init_eq = Expression(c_offset_init_Eq, None, False)
-        closeCall = Call(name="close", arguments=[metasArray[iSymbol]])
-        openIterationGrad = Iteration([offset_init_eq, closeCall], nthreadsDim, nthreads-1)
-        body.append(openIterationGrad)
-        
-    return Section("open", body)
-=======
     uVecSize1 = funcStencil.symbolic_shape[1]    
     uVecSize2 = funcStencil.symbolic_shape[2]
     uVecSize3 = funcStencil.symbolic_shape[3]
@@ -321,7 +226,7 @@
     ifNodes=[]
     
     Type = Symbol(name='type', dtype=zfp_type)
-    TypeEq = IREq(Type, Symbol(name="zfp_type_float", dtype=ct.c_int))
+    TypeEq = IREq(Type, String(r"zfp_type_float"))
     cTypeEq = ClusterizedEq(TypeEq, ispace=ispace)
     itNodes.append(Expression(cTypeEq, None, True))
     
@@ -351,9 +256,6 @@
     itNodes.append(Call(name="write", arguments=[filesArray[tid], buffer, zfpsize]))
     itNodes.append(Call(name="write", arguments=[metasArray[tid], Byref(zfpsize), SizeOf(String(r"size_t"))]))
     
-    # write_size += zfpsize
-    itNodes.append(Increment(ClusterizedEq(IREq(WriteSize, zfpsize), ispace=ispace)))
-    
     itNodes.append(Call(name="zfp_field_free", arguments=[field]))
     itNodes.append(Call(name="zfp_stream_close", arguments=[zfp]))
     itNodes.append(Call(name="stream_close", arguments=[stream]))
@@ -362,7 +264,7 @@
     compressSection = [Expression(cTypeEq, None, True), Iteration(itNodes, uSizeDim, uVecSize1-1, pragmas=[pragma])]
     return Section("compress", compressSection)
 
-def decompress_build(filesArray, funcStencil, iSymbol, pragma, uSizeDim, tid, cTidEq, ispace, t2, sptArray, slices_size, offsetArray, ReadSize):
+def decompress_build(filesArray, funcStencil, iSymbol, pragma, uSizeDim, tid, cTidEq, ispace, t2, sptArray, slices_size, offsetArray):
     """
     This function generates decompress section.
 
@@ -379,7 +281,6 @@
         sptArray (Array): array of slices per thread
         slices_size (PointerArray): 2d-array of slices
         offsetArray (Array): array of offset
-        ReadSize (Symbol): read_size even if it is compression
 
     Returns:
         Section: decompress section
@@ -403,7 +304,8 @@
     Slice = Symbol(name="slice", dtype=np.int32)
     ret = Symbol(name="ret", dtype=np.int32)
     
-    TypeEq = IREq(Type, Symbol(name="zfp_type_float", dtype=ct.c_int))
+    # TypeEq = IREq(Type, Symbol(name="zfp_type_float", dtype=ct.c_int))
+    TypeEq = IREq(Type, String(r"zfp_type_float"))
     cTypeEq = ClusterizedEq(TypeEq, ispace=ispace)
     itNodes.append(Expression(cTypeEq, None, True))
     
@@ -426,7 +328,6 @@
     
     itNodes.append(Call(name="lseek", arguments=[filesArray[tid], (-1)*offsetArray[tid], Macro("SEEK_END")]))
     itNodes.append(Call(name="read", arguments=[filesArray[tid], buffer, slices_size[tid, Slice]], retobj=ret))
-    itNodes.append(Increment(ClusterizedEq(IREq(ReadSize, slices_size[tid, Slice]), ispace=ispace)))
     
     if1Nodes.append(Call(name="printf", arguments=[String("\"%zu\\n\""), offsetArray[tid]]))
     if1Nodes.append(Call(name="perror", arguments=[String("\"Cannot open output file\"")]))
@@ -467,7 +368,6 @@
         funcStencil (u): a stencil we call u
         t0 (ModuloDimension): time t0
         countersArray (array): pointer of allocated memory of nthreads dimension. Each place has a size of int
->>>>>>> fc1790cf
 
     """
     
@@ -605,7 +505,7 @@
 
     return section
 
-def open_build(filesArray, countersArray, metasArray, sptArray, nthreadsDim, nthreads, is_forward, iSymbol, is_compression):
+def open_build(filesArray, countersArray, metasArray, sptArray, offsetArray, nthreadsDim, nthreads, is_forward, iSymbol, is_compression, slices_size):
     """
     This method inteds to code open section for both Forward and Gradient operators.
     
@@ -622,32 +522,42 @@
         Section: open section
     """
     
-    # Test files array and exit if get wrong
-    filesArrCond = array_alloc_check(filesArray) #  Forward
+    # Build conditional
+    # Regular Forward or Gradient
+    arrays = [filesArray] 
+    if not is_compression and not is_forward: arrays.append(countersArray)
+    # Compression Forward or Gradient
+    if is_compression: arrays.append(metasArray)
+    if is_compression and not is_forward: arrays.extend([sptArray, offsetArray]) 
+
+    arrays_cond = array_alloc_check(arrays) 
     
     #Call open_thread_files
-    funcArgsOpenThreadsCall = [filesArray, nthreads]
-    if is_compression:
-        funcArgsOpenThreadsCall = [filesArray, metasArray, nthreads]
-        get_slices_call = Call(name='get_slices_size_temp', arguments=[metasArray, sptArray, nthreads])
-    open_thread_call = Call(name='open_thread_files_temp', arguments=funcArgsOpenThreadsCall)
-    
+    funcArgs = [filesArray, nthreads]
+    if is_compression: funcArgs.insert(1, metasArray)
+    open_thread_call = Call(name='open_thread_files_temp', arguments=funcArgs)
 
     # Open section body
-    body = [filesArrCond, open_thread_call]
-    
-    
+    body = [arrays_cond, open_thread_call]
+    
+    # Additional initialization for Gradient operators
     if not is_forward and not is_compression:
-        countersArrCond = array_alloc_check(countersArray) # gradient
-        body.append(countersArrCond)
-        
+        # Regular        
         intervalGroup = IntervalGroup((Interval(nthreadsDim, 0, nthreads)))
         cNewCountersEq = ClusterizedEq(IREq(countersArray[iSymbol], 1), ispace=IterationSpace(intervalGroup))
         openIterationGrad = Iteration(Expression(cNewCountersEq, None, False), nthreadsDim, nthreads-1)
         body.append(openIterationGrad)
     elif not is_forward and is_compression:
-        body.append(get_slices_call)
-    
+        # Compression
+        get_slices_size = Call(name="get_slices_size_temp", arguments=[metasArray, sptArray], retobj=slices_size)
+        body.append(get_slices_size)
+
+        intervalGroup = IntervalGroup((Interval(nthreadsDim, 0, nthreads)))
+        c_offset_init_Eq = ClusterizedEq(IREq(offsetArray[iSymbol], 0), ispace=IterationSpace(intervalGroup))
+        offset_init_eq = Expression(c_offset_init_Eq, None, False)
+        closeCall = Call(name="close", arguments=[metasArray[iSymbol]])
+        openIterationGrad = Iteration([offset_init_eq, closeCall], nthreadsDim, nthreads-1)
+        body.append(openIterationGrad)
         
     return Section("open", body)
 
@@ -676,65 +586,6 @@
     
     return section
 
-<<<<<<< HEAD
-def array_alloc_check(arrays):
-    """
-    Checks wether malloc worked for array allocations.
-
-    Args:
-        arrays (list): list of Arrays
-
-    Returns:
-        Conditional: Or(||) condition to handle allocated arrays
-    """
-    eqs = []
-    for arr in arrays:
-        eqs.append(CondEq(arr, Macro('NULL')))
-    
-    ors = Or(*eqs)
-    
-    pstring = String("\"Error to alloc\"")
-    printfCall = Call(name="printf", arguments=pstring)
-    exitCall = Call(name="exit", arguments=1)
-    return Conditional(ors, [printfCall, exitCall])
-    
-
-def write_or_read_build(iet_body, is_forward, nthreads, filesArray, iSymbol, func_size, funcStencil, t0, countersArray, is_mpi):
-    """
-    Builds the read or write section of the operator, depending on the out_of_core mode.
-    Replaces the temporary section at the end of the time iteration by the read or write section.   
-
-    Args:
-        iet_body (List): list of IET nodes 
-        is_forward (bool): True for the Forward operator; False for the Gradient operator
-        nthreads (NThreads): symbol of number of threads
-        filesArray (files): pointer of allocated memory of nthreads dimension. Each place has a size of int
-        iSymbol (Symbol): symbol of the iterator index i
-        func_size (Symbol): the funcStencil size
-        funcStencil (u): a stencil we call u
-        t0 (ModuloDimension): time t0
-        countersArray (array): pointer of allocated memory of nthreads dimension. Each place has a size of int
-
-    """
-    
-    if is_forward:
-        ooc_section = write_build(nthreads, filesArray, iSymbol, func_size, funcStencil, t0, funcStencil.symbolic_shape[1], is_mpi)
-        temp_name = 'write_temp'
-    else: # gradient
-        ooc_section = read_build(nthreads, filesArray, iSymbol, func_size, funcStencil, t0, funcStencil.symbolic_shape[1], countersArray)
-        temp_name = 'read_temp'  
-
-    sections = FindNodes(Section).visit(iet_body)
-    temp_sec = next((section for section in sections if section.name == temp_name), None)
-    mapper={temp_sec: ooc_section}
-
-    timeIndex = next((i for i, node in enumerate(iet_body) if isinstance(node, Iteration) and isinstance(node.dim, TimeDimension)), None)
-    transformedIet = Transformer(mapper).visit(iet_body[timeIndex])
-    iet_body[timeIndex] = transformedIet
-
-
-=======
->>>>>>> fc1790cf
 def func_size_build(funcStencil, func_size):
     """
     Generates float_size init call and the init function size expression.
@@ -757,34 +608,4 @@
     funcEq = IREq(func_size, (reduce(lambda x, y: x * y, sizes) * floatSize))
     funcSizeExp = Expression(ClusterizedEq(funcEq, ispace=None), None, True)
 
-<<<<<<< HEAD
-    return funcSizeExp, floatSizeInit
-=======
-    return funcSizeExp, floatSizeInit
-
-def io_size_build(ioSize, func_size, funcStencil):
-    """
-    Generates init expression calculating io_size.
-
-    Args:
-        ioSize (Symbol): Symbol representing the total amount of I/O data
-        func_size (Symbol): Symbol representing the I/O function size
-        funcStencil (Function): function signature (Ex.: func(t, x, y, z))
-
-    Returns:
-        funcSizeExp: Expression initializing ioSize
-    """
-
-    time_M = funcStencil.time_dim.symbolic_max
-    time_m = funcStencil.time_dim.symbolic_min
-    
-    first_space_dim_index = get_first_space_dim_index(funcStencil.dimensions)
-    
-    #TODO: Field and pointer must be retrieved from somewhere
-    # funcSize1 = FieldFromPointer(f"size[{first_space_dim_index}]", funcStencil._C_name)
-    funcSize1 = funcStencil.symbolic_shape[first_space_dim_index]
-    
-    ioSizeEq = IREq(ioSize, ((time_M - time_m+1) * funcSize1 * func_size))
-
-    return Expression(ClusterizedEq(ioSizeEq, ispace=None), None, True)
->>>>>>> fc1790cf
+    return funcSizeExp, floatSizeInit