import numpy as np
import ctypes as ct
import cgen

from pdb import set_trace
from sympy import Mod
from functools import reduce
from collections import OrderedDict
from sympy.codegen.ast import SignedIntType

from devito.tools import timed_pass
from devito.symbolics import (CondEq, CondNe, Macro, String)
# from devito.symbolics.extended_sympy import (FieldFromPointer, Byref)
from devito.types import (CustomDimension, Array, Symbol, TimeDimension, SpaceDimension, off_t)
from devito.ir.iet import (Expression, Increment, Iteration, List, Conditional, SyncSpot,
                           Section, HaloSpot, ExpressionBundle, Call, Conditional, CallableBody, 
                           Callable, FindSymbols, FindNodes, Transformer, Return)
from devito.ir.equations import IREq, ClusterizedEq
from devito.ir.support import (Interval, IntervalGroup, IterationSpace, Backward, PARALLEL, AFFINE)

__all__ = ['iet_build']


@timed_pass(name='build')
def iet_build(stree, **kwargs):
    """
    Construct an Iteration/Expression tree(IET) from a ScheduleTree.
    """

    ooc = kwargs['options']['out-of-core']
    if ooc.function.save: raise ValueError("Out of core incompatible with TimeFunction save functionality")
    is_mpi = kwargs['options']['mpi']
    time_iterator = None
    
    nsections = 0
    queues = OrderedDict()
    for i in stree.visit():
        if i == stree:
            # We hit this handle at the very end of the visit
            iet_body = queues.pop(i)
            if(ooc):
                iet_body = _ooc_build(iet_body, kwargs['sregistry'].nthreads, ooc, is_mpi, time_iterator)
                return List(body=iet_body)
            else:                
                return List(body=iet_body)

        elif i.is_Exprs:
            exprs = []
            for e in i.exprs:
                if e.is_Increment:
                    exprs.append(Increment(e))
                else:
                    exprs.append(Expression(e, operation=e.operation))
            body = ExpressionBundle(i.ispace, i.ops, i.traffic, body=exprs)

        elif i.is_Conditional:
            body = Conditional(i.guard, queues.pop(i))

        elif i.is_Iteration:
            iteration_nodes = queues.pop(i)
            if isinstance(i.dim, TimeDimension) and ooc and ooc.mode == 'forward':
                iteration_nodes.append(Section("write_temp"))
                time_iterator = i.sub_iterators[0]
            elif isinstance(i.dim, TimeDimension) and ooc and ooc.mode == 'gradient':
                iteration_nodes.insert(0, Section("read_temp"))
                time_iterator = i.sub_iterators[0]

            body = Iteration(iteration_nodes, i.dim, i.limits, direction=i.direction,
                             properties=i.properties, uindices=i.sub_iterators)

        elif i.is_Section:
            body = Section('section%d' % nsections, body=queues.pop(i))
            nsections += 1

        elif i.is_Halo:
            body = HaloSpot(queues.pop(i), i.halo_scheme)

        elif i.is_Sync:
            body = SyncSpot(i.sync_ops, body=queues.pop(i, None))

        queues.setdefault(i.parent, []).append(body)

    assert False


@timed_pass(name='ooc_build')
def _ooc_build(iet_body, nthreads, ooc, is_mpi, time_iterator):
    """
    This private method builds a iet_body (list) with out-of-core nodes.

    Args:
        iet_body (List): a list of nodes
        nthreads (NThreads): symbol representing nthreads parameter of OpenMP
        func (Function): I/O TimeFunction
        out_of_core (string): 'forward' or 'gradient'
        is_mpi (bool): MPI execution flag

    Returns:
        List : iet_body is a list of nodes
    """
    func = ooc.function
    out_of_core = ooc.mode
    is_compression = ooc.compression

    is_forward = out_of_core == 'forward'

    # Creates nthreads once again in order to enable the ignoreDefinition flag
    #nthreads = NThreads(ignoreDefinition=True)

    ######## Dimension and symbol for iteration spaces ########
    nthreadsDim = CustomDimension(name="i", symbolic_size=nthreads)    
    iSymbol = Symbol(name="i", dtype=np.int32)
    
    # testScalar = Scalar(name="testScalar", ignoreDefinition=True)


    ######## Build files and counters arrays ########
    filesArray = Array(name='files', dimensions=[nthreadsDim], dtype=np.int32)
    countersArray = Array(name='counters', dimensions=[nthreadsDim], dtype=np.int32)
    metasArray = Array(name='metas', dimensions=[nthreadsDim], dtype=np.int32)
    sptArray = Array(name='spt', dimensions=[nthreadsDim], dtype=np.int32)


    ######## Build open section ########
    # TODO: why metas doesn't appear as input when we print the hole operator?
    openSection = open_build(filesArray, countersArray, metasArray, nthreadsDim, nthreads, is_forward, iSymbol, is_compression)

    ######## Build func_size var ########
    func_size = Symbol(name=func.name+"_size", dtype=np.uint64) 
    funcSizeExp, floatSizeInit = func_size_build(func, func_size)

    ######## Build write/read section ########
    write_or_read_build(iet_body, is_forward, nthreads, filesArray, iSymbol, func_size, func, time_iterator, countersArray, is_mpi)
    

    ######## Build close section ########
    closeSection = close_build(nthreads, filesArray, iSymbol, nthreadsDim)
    

    ######## Build write_size var ########
    size_name = 'write_size' if is_forward else 'read_size'
    ioSize = Symbol(name=size_name, dtype=np.int64)
    ioSizeExp = io_size_build(ioSize, func_size, func)
    

    ######## Build save call ########
    # timerProfiler = Timer(profiler.name, [], ignoreDefinition=True)
    # saveCall = Call(name='save_temp', arguments=[nthreads, timerProfiler, ioSize])
    
    #TODO: Generate blank lines between sections
    iet_body.insert(0, funcSizeExp)
    iet_body.insert(0, floatSizeInit)
    iet_body.insert(0, openSection)
    iet_body.append(closeSection)
    iet_body.append(ioSizeExp)
    # iet_body.append(saveCall)

    return iet_body

def open_build(filesArray, countersArray, metasArray, nthreadsDim, nthreads, is_forward, iSymbol, is_compression):
    """
    This method inteds to code open section for both Forward and Gradient operators.
    
    Args:
        filesArray (files): pointer of allocated memory of nthreads dimension. Each place has a size of int
        countersArray (counters): pointer of allocated memory of nthreads dimension. Each place has a size of int
        metasArray (Array): some array
        nthreadsDim (CustomDimension): dimension from 0 to nthreads 
        nthreads (NThreads): number of threads
        is_forward (bool): True for the Forward operator; False for the Gradient operator
        is_compression (bool): True for the use of compression; False otherwise

    Returns:
        Section: open section
    """
    
    # Test files array and exit if get wrong
    filesArrCond = array_alloc_check(filesArray) #  Forward
    
    #Call open_thread_files
    funcArgs = [filesArray, nthreads]
    if is_compression:
        funcArgs = [filesArray, metasArray, nthreads]
<<<<<<< HEAD
    open_thread_call = Call(name='open_thread_files_temp', arguments=funcArgs)
=======
    open_thread_call = Call(name='open_thread_files', arguments=funcArgs)
>>>>>>> 2858fe4d

    # Open section body
    body = [filesArrCond, open_thread_call]
    
    if not is_forward and not is_compression:
        countersArrCond = array_alloc_check(countersArray) # gradient
        body.append(countersArrCond)
        
        intervalGroup = IntervalGroup((Interval(nthreadsDim, 0, nthreads)))
        cNewCountersEq = ClusterizedEq(IREq(countersArray[iSymbol], 1), ispace=IterationSpace(intervalGroup))
        openIterationGrad = Iteration(Expression(cNewCountersEq, None, False), nthreadsDim, nthreads-1)
        body.append(openIterationGrad)
        
    return Section("open", body)

def write_build(nthreads, filesArray, iSymbol, func_size, funcStencil, t0, uVecSize1, is_mpi):
    """
    This method inteds to code gradient.c write section.
    Obs: maybe the desciption of the variables should be better    

    Args:
        nthreads (NThreads): symbol of number of threads
        filesArray (files): pointer of allocated memory of nthreads dimension. Each place has a size of int
        iSymbol (Symbol): symbol of the iterator index i
        func_size (Symbol): the funcStencil size
        funcStencil (u): a stencil we call u
        t0 (ModuloDimension): time t0
        uVecSize1 (FieldFromPointer): size of a vector u

    Returns:
        Section: complete wrie section
    """
    
    uSizeDim = CustomDimension(name="i", symbolic_size=uVecSize1)
    interval = Interval(uSizeDim, 0, uVecSize1)
    intervalGroup = IntervalGroup((interval))
    ispace = IterationSpace(intervalGroup)
    itNodes = []

    tid = Symbol(name="tid", dtype=np.int32)
    tidEq = IREq(tid, Mod(iSymbol, nthreads))
    cTidEq = ClusterizedEq(tidEq, ispace=ispace)
    itNodes.append(Expression(cTidEq, None, True))
    
    ret = Symbol(name="ret", dtype=np.int32)
    writeCall = Call(name="write", arguments=[filesArray[tid], funcStencil[t0, iSymbol], func_size], retobj=ret)
    itNodes.append(writeCall)
    
    pstring = String("\"Write size mismatch with function slice size\"")

    condNodes = [Call(name="perror", arguments=pstring)]
    condNodes.append(Call(name="exit", arguments=1))
    cond = Conditional(CondNe(ret, func_size), condNodes)
    itNodes.append(cond)

    # TODO: Pragmas should depend on the user's selected optimization options and be generated by the compiler
    if is_mpi:
        pragma = cgen.Pragma("omp parallel for schedule(static,1)")
    else:
        pragma = cgen.Pragma("omp parallel for schedule(static,1) num_threads(nthreads)")
    writeIteration = Iteration(itNodes, uSizeDim, uVecSize1-1, pragmas=[pragma])

    return Section("write", writeIteration)

def read_build(nthreads, filesArray, iSymbol, func_size, funcStencil, t0, uVecSize1, counters):
    """
    This method inteds to code gradient.c read section.
    Obs: maybe the desciption of the variables should be better    

    Args:
        nthreads (NThreads): symbol of number of threads
        filesArray (files): pointer of allocated memory of nthreads dimension. Each place has a size of int
        iSymbol (Symbol): symbol of the iterator index i
        func_size (Symbol): the funcStencil size
        funcStencil (u): a stencil we call u
        t0 (ModuloDimension): time t0
        uVecSize1 (FieldFromPointer): size of a vector u
        counters (array): pointer of allocated memory of nthreads dimension. Each place has a size of int

    Returns:
        section (Section): complete read section
    """
    
    #  pragma omp parallel for schedule(static,1) num_threads(nthreads)
    #  0 <= i <= u_vec->size[1]-1
    #  TODO: Pragmas should depend on user's selected optimization options and generated by the compiler
    pragma = cgen.Pragma("omp parallel for schedule(static,1) num_threads(nthreads)")
    iDim = CustomDimension(name="i", symbolic_size=uVecSize1)
    interval = Interval(iDim, 0, uVecSize1)
    intervalGroup = IntervalGroup((interval))
    ispace = IterationSpace(intervalGroup)
    itNodes = []

    # int tid = i%nthreads;
    tid = Symbol(name="tid", dtype=np.int32)
    tidEq = IREq(tid, Mod(iSymbol, nthreads))
    cTidEq = ClusterizedEq(tidEq, ispace=ispace)
    itNodes.append(Expression(cTidEq, None, True))
    
    # off_t offset = counters[tid] * func_size;
    # lseek(files[tid], -1 * offset, SEEK_END);
    # TODO: make offset be a off_t
    offset = Symbol(name="offset", dtype=off_t)
    offsetEq = IREq(offset, (-1)*counters[tid]*func_size)
    cOffsetEq = ClusterizedEq(offsetEq, ispace=ispace)
    itNodes.append(Expression(cOffsetEq, None, True))    
    itNodes.append(Call(name="lseek", arguments=[filesArray[tid], offset, Macro("SEEK_END")]))

    # int ret = read(files[tid], u[t0][i], func_size);
    ret = Symbol(name="ret", dtype=np.int32)
    readCall = Call(name="read", arguments=[filesArray[tid], funcStencil[t0, iSymbol], func_size], retobj=ret)
    itNodes.append(readCall)

    # printf("%d", ret);
    # perror("Cannot open output file");
    # exit(1);
    pret = String("'%d', ret")
    pstring = String("\"Cannot open output file\"")
    condNodes = [
        Call(name="printf", arguments=pret),
        Call(name="perror", arguments=pstring), 
        Call(name="exit", arguments=1)
    ]
    cond = Conditional(CondNe(ret, func_size), condNodes) # if (ret != func_size)
    itNodes.append(cond)
    
    # counters[tid] = counters[tid] + 1
    newCountersEq = IREq(counters[tid], 1)
    cNewCountersEq = ClusterizedEq(newCountersEq, ispace=ispace)
    itNodes.append(Increment(cNewCountersEq))
        
    readIteration = Iteration(itNodes, iDim, uVecSize1-1, direction=Backward, pragmas=[pragma])
    
    section = Section("read", readIteration)

    return section

def close_build(nthreads, filesArray, iSymbol, nthreadsDim):
    """
    This method inteds to code gradient.c close section.
    Obs: maybe the desciption of the variables should be better

    Args:
        nthreads (NThreads): symbol of number of threads
        filesArray (files): pointer of allocated memory of nthreads dimension. Each place has a size of int
        iSymbol (Symbol): symbol of the iterator index i
        nthreadsDim (CustomDimension): dimension from 0 to nthreads

    Returns:
        section (Section): complete close section
    """

    # close(files[i]);
    itNode = Call(name="close", arguments=[filesArray[iSymbol]])    
    
    # for(int i=0; i < nthreads; i++) --> for(int i=0; i <= nthreads-1; i+=1)
    closeIteration = Iteration(itNode, nthreadsDim, nthreads-1)
    
    section = Section("close", closeIteration)
    
    return section

def array_alloc_check(array):
    """
    Checks wether malloc worked for array allocation.

    Args:
        array (Array): array (files or counters)

    Returns:
        Conditional: condition to handle allocated array
    """
    
    pstring = String("\"Error to alloc\"")
    printfCall = Call(name="printf", arguments=pstring)
    exitCall = Call(name="exit", arguments=1)
    return Conditional(CondEq(array, Macro('NULL')), [printfCall, exitCall])
    

def write_or_read_build(iet_body, is_forward, nthreads, filesArray, iSymbol, func_size, funcStencil, t0, countersArray, is_mpi):
    """
    Builds the read or write section of the operator, depending on the out_of_core mode.
    Replaces the temporary section at the end of the time iteration by the read or write section.   

    Args:
        iet_body (List): list of IET nodes 
        is_forward (bool): True for the Forward operator; False for the Gradient operator
        nthreads (NThreads): symbol of number of threads
        filesArray (files): pointer of allocated memory of nthreads dimension. Each place has a size of int
        iSymbol (Symbol): symbol of the iterator index i
        func_size (Symbol): the funcStencil size
        funcStencil (u): a stencil we call u
        t0 (ModuloDimension): time t0
        countersArray (array): pointer of allocated memory of nthreads dimension. Each place has a size of int

    """
    
    if is_forward:
        ooc_section = write_build(nthreads, filesArray, iSymbol, func_size, funcStencil, t0, funcStencil.symbolic_shape[1], is_mpi)
        temp_name = 'write_temp'
    else: # gradient
        ooc_section = read_build(nthreads, filesArray, iSymbol, func_size, funcStencil, t0, funcStencil.symbolic_shape[1], countersArray)
        temp_name = 'read_temp'  

    sections = FindNodes(Section).visit(iet_body)
    temp_sec = next((section for section in sections if section.name == temp_name), None)
    mapper={temp_sec: ooc_section}

    timeIndex = next((i for i, node in enumerate(iet_body) if isinstance(node, Iteration) and isinstance(node.dim, TimeDimension)), None)
    transformedIet = Transformer(mapper).visit(iet_body[timeIndex])
    iet_body[timeIndex] = transformedIet


def func_size_build(funcStencil, func_size):
    """
    Generates float_size init call and the init function size expression.

    Args:
        funcStencil (AbstractFunction): I/O function
        func_size (Symbol): Symbol representing the I/O function size

    Returns:
        funcSizeExp: Expression initializing the function size
        floatSizeInit: Call initializing float_size
    """

    floatSize = Symbol(name="float_size", dtype=np.uint64)
    floatString = String(r"float")
    floatSizeInit = Call(name="sizeof", arguments=[floatString], retobj=floatSize)
    
    # TODO: Function name must come from user?
    sizes = funcStencil.symbolic_shape[2:]
    funcEq = IREq(func_size, (reduce(lambda x, y: x * y, sizes) * floatSize))
    funcSizeExp = Expression(ClusterizedEq(funcEq, ispace=None), None, True)

    return funcSizeExp, floatSizeInit

def io_size_build(ioSize, func_size, funcStencil):
    """
    Generates init expression calculating io_size.

    Args:
        ioSize (Symbol): Symbol representing the total amount of I/O data
        func_size (Symbol): Symbol representing the I/O function size
        funcStencil (Function): function signature (Ex.: func(t, x, y, z))

    Returns:
        funcSizeExp: Expression initializing ioSize
    """

    time_M = funcStencil.time_dim.symbolic_max
    time_m = funcStencil.time_dim.symbolic_min
    
    first_space_dim_index = _get_first_space_dim_index(funcStencil.dimensions)
    
    #TODO: Field and pointer must be retrieved from somewhere
    # funcSize1 = FieldFromPointer(f"size[{first_space_dim_index}]", funcStencil._C_name)
    funcSize1 = funcStencil.symbolic_shape[first_space_dim_index]
    
    ioSizeEq = IREq(ioSize, ((time_M - time_m+1) * funcSize1 * func_size))

    return Expression(ClusterizedEq(ioSizeEq, ispace=None), None, True)


def _get_first_space_dim_index(dimensions):
    """
    This method returns the index of the first space dimension of the Function.

    Args:
        dimensions (tuple): dimensions

    Returns:
        int: index
    """
    
    first_space_dim_index = 0
    for dim in dimensions:
        if isinstance(dim, SpaceDimension):
            break
        else:
            first_space_dim_index += 1
    
    return first_space_dim_index<|MERGE_RESOLUTION|>--- conflicted
+++ resolved
@@ -181,11 +181,7 @@
     funcArgs = [filesArray, nthreads]
     if is_compression:
         funcArgs = [filesArray, metasArray, nthreads]
-<<<<<<< HEAD
-    open_thread_call = Call(name='open_thread_files_temp', arguments=funcArgs)
-=======
     open_thread_call = Call(name='open_thread_files', arguments=funcArgs)
->>>>>>> 2858fe4d
 
     # Open section body
     body = [filesArrCond, open_thread_call]
