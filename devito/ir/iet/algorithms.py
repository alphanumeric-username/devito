from collections import OrderedDict

from devito.tools import timed_pass
from devito.types import (TimeDimension)
from devito.ir.iet import (Expression, Increment, Iteration, List, Conditional, SyncSpot,
                           Section, HaloSpot, ExpressionBundle)

__all__ = ['iet_build']


@timed_pass(name='build')
def iet_build(stree, **kwargs):
    """
    Construct an Iteration/Expression tree(IET) from a ScheduleTree.
    """
    dswap = kwargs['options']['disk-swap']
    time_iterators = None

    nsections = 0
    queues = OrderedDict()
    for i in stree.visit():
        if i == stree:
            # We hit this handle at the very end of the visit
            iet_body = queues.pop(i)
            if(dswap):
                from devito.passes.iet import disk_swap_build
                iet_body = disk_swap_build(iet_body, dswap, kwargs['sregistry'].nthreads, kwargs['options']['mpi'], kwargs['language'], time_iterators)               
            return List(body=iet_body)

        elif i.is_Exprs:
            exprs = []
            for e in i.exprs:
                if e.is_Increment:
                    exprs.append(Increment(e))
                else:
                    exprs.append(Expression(e, operation=e.operation))
            body = ExpressionBundle(i.ispace, i.ops, i.traffic, body=exprs)

        elif i.is_Conditional:
            body = Conditional(i.guard, queues.pop(i))

        elif i.is_Iteration:
<<<<<<< HEAD
            iteration_nodes = queues.pop(i)
            if isinstance(i.dim, TimeDimension) and dswap and dswap.mode == 'write':
                if dswap.compression:
                    iteration_nodes.append(Section("compress_temp"))
                else:
                    iteration_nodes.append(Section("write_temp"))
                time_iterators = i.sub_iterators
            elif isinstance(i.dim, TimeDimension) and dswap and dswap.mode == 'read':
                if dswap.compression:
                    iteration_nodes.insert(0, Section("decompress_temp"))
                else:
                    iteration_nodes.insert(0, Section("read_temp"))
                time_iterators = i.sub_iterators

            body = Iteration(iteration_nodes, i.dim, i.limits, direction=i.direction,
                             properties=i.properties, uindices=i.sub_iterators)
=======
            if i.dim.is_Virtual:
                body = List(body=queues.pop(i))
            else:
                body = Iteration(queues.pop(i), i.dim, i.limits,
                                 direction=i.direction, properties=i.properties,
                                 uindices=i.sub_iterators)
>>>>>>> 20a9de80

        elif i.is_Section:
            body = Section('section%d' % nsections, body=queues.pop(i))
            nsections += 1

        elif i.is_Halo:
            try:
                body = HaloSpot(queues.pop(i), i.halo_scheme)
            except KeyError:
                body = HaloSpot(None, i.halo_scheme)

        elif i.is_Sync:
            body = SyncSpot(i.sync_ops, body=queues.pop(i, None))

        queues.setdefault(i.parent, []).append(body)

    assert False<|MERGE_RESOLUTION|>--- conflicted
+++ resolved
@@ -40,31 +40,26 @@
             body = Conditional(i.guard, queues.pop(i))
 
         elif i.is_Iteration:
-<<<<<<< HEAD
-            iteration_nodes = queues.pop(i)
-            if isinstance(i.dim, TimeDimension) and dswap and dswap.mode == 'write':
-                if dswap.compression:
-                    iteration_nodes.append(Section("compress_temp"))
-                else:
-                    iteration_nodes.append(Section("write_temp"))
-                time_iterators = i.sub_iterators
-            elif isinstance(i.dim, TimeDimension) and dswap and dswap.mode == 'read':
-                if dswap.compression:
-                    iteration_nodes.insert(0, Section("decompress_temp"))
-                else:
-                    iteration_nodes.insert(0, Section("read_temp"))
-                time_iterators = i.sub_iterators
-
-            body = Iteration(iteration_nodes, i.dim, i.limits, direction=i.direction,
-                             properties=i.properties, uindices=i.sub_iterators)
-=======
             if i.dim.is_Virtual:
                 body = List(body=queues.pop(i))
             else:
-                body = Iteration(queues.pop(i), i.dim, i.limits,
-                                 direction=i.direction, properties=i.properties,
-                                 uindices=i.sub_iterators)
->>>>>>> 20a9de80
+                iteration_nodes = queues.pop(i) 
+                if isinstance(i.dim, TimeDimension) and dswap and dswap.mode == 'write':
+                    if dswap.compression:
+                        iteration_nodes.append(Section("compress_temp"))
+                    else:
+                        iteration_nodes.append(Section("write_temp"))
+                    time_iterators = i.sub_iterators
+                elif isinstance(i.dim, TimeDimension) and dswap and dswap.mode == 'read':
+                    if dswap.compression:
+                        iteration_nodes.insert(0, Section("decompress_temp"))
+                    else:
+                        iteration_nodes.insert(0, Section("read_temp"))
+                    time_iterators = i.sub_iterators
+
+                body = Iteration(iteration_nodes, i.dim, i.limits,
+                                direction=i.direction, properties=i.properties,
+                                uindices=i.sub_iterators)
 
         elif i.is_Section:
             body = Section('section%d' % nsections, body=queues.pop(i))
