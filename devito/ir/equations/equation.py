from functools import cached_property

import numpy as np
import sympy

from devito.ir.equations.algorithms import dimension_sort, lower_exprs
from devito.finite_differences.differentiable import diff2sympy
from devito.ir.support import (GuardFactor, Interval, IntervalGroup, IterationSpace,
                               Stencil, detect_io, detect_accesses)
from devito.symbolics import IntDiv, limits_mapper, uxreplace
from devito.tools import Pickable, Tag, frozendict
from devito.types import Eq, Inc, ReduceMax, ReduceMin, relational_min

<<<<<<< HEAD
__all__ = ['IREq', 'LoweredEq', 'ClusterizedEq', 'DummyEq', 'OpInc', 'OpMin', 'OpMax']
=======
__all__ = ['LoweredEq', 'ClusterizedEq', 'DummyEq', 'OpInc', 'OpMin', 'OpMax',
           'identity_mapper']
>>>>>>> 20a9de80


class IREq(sympy.Eq, Pickable):

    __rargs__ = ('lhs', 'rhs')
    __rkwargs__ = ('ispace', 'conditionals', 'implicit_dims', 'operation')

    @property
    def is_Scalar(self):
        return self.lhs.is_Symbol

    is_scalar = is_Scalar

    @property
    def ispace(self):
        return self._ispace

    @cached_property
    def dimensions(self):
        return set(self.ispace.dimensions)

    @property
    def implicit_dims(self):
        return self._implicit_dims

    @cached_property
    def conditionals(self):
        return self._conditionals or frozendict()

    @property
    def directions(self):
        return self.ispace.directions

    @property
    def dtype(self):
        return self.lhs.dtype

    @property
    def state(self):
        return {i: getattr(self, i) for i in self.__rkwargs__}

    @property
    def operation(self):
        return self._operation

    @property
    def is_Reduction(self):
        return self.operation in (OpInc, OpMin, OpMax)

    @property
    def is_Increment(self):
        return self.operation is OpInc

    def apply(self, func):
        """
        Apply a callable to `self` and each expr-like attribute carried by `self`,
        thus triggering a reconstruction.
        """
        args = [func(self.lhs), func(self.rhs)]
        kwargs = dict(self.state)

        conditionals = {k: func(v) for k, v in self.conditionals.items()}
        kwargs['conditionals'] = frozendict(conditionals)

        return self.func(*args, **kwargs)

    def __repr__(self):
        if not self.is_Reduction:
            return super().__repr__()
        elif self.operation is OpInc:
            return '%s += %s' % (self.lhs, self.rhs)
        else:
            return '%s = %s(%s)' % (self.lhs, self.operation, self.rhs)

    # Pickling support
    __reduce_ex__ = Pickable.__reduce_ex__


class Operation(Tag):

    """
    Special operation performed by an Eq.
    """

    @classmethod
    def detect(cls, expr):
        reduction_mapper = {
            Inc: OpInc,
            ReduceMax: OpMax,
            ReduceMin: OpMin
        }
        try:
            return reduction_mapper[type(expr)]
        except KeyError:
            pass

        # NOTE: in the future we might want to track down other kinds
        # of operations here (e.g., memcpy). However, we don't care for
        # now, since they would remain unexploited inside the compiler

        return None


OpInc = Operation('+')
OpMax = Operation('max')
OpMin = Operation('min')


identity_mapper = {
    np.int32: {OpInc: sympy.S.Zero,
               OpMax: limits_mapper[np.int32].min,
               OpMin: limits_mapper[np.int32].max},
    np.int64: {OpInc: sympy.S.Zero,
               OpMax: limits_mapper[np.int64].min,
               OpMin: limits_mapper[np.int64].max},
    np.float32: {OpInc: sympy.S.Zero,
                 OpMax: limits_mapper[np.float32].min,
                 OpMin: limits_mapper[np.float32].max},
    np.float64: {OpInc: sympy.S.Zero,
                 OpMax: limits_mapper[np.float64].min,
                 OpMin: limits_mapper[np.float64].max},
}


class LoweredEq(IREq):

    """
    LoweredEq(devito.Eq)
    LoweredEq(devito.LoweredEq, **kwargs)
    LoweredEq(lhs, rhs, **kwargs)

    A SymPy equation enriched with metadata such as an IterationSpace.

    When created as `LoweredEq(devito.Eq)`, the iteration space is automatically
    derived from analysis of `expr`.

    When created as `LoweredEq(devito.LoweredEq, **kwargs)`, the keyword
    arguments can be anything that appears in `LoweredEq.__rkwargs__`
    (e.g., ispace).

    When created as `LoweredEq(lhs, rhs, **kwargs)`, *all* keywords in
    `LoweredEq.__rkwargs__` must appear in `kwargs`.
    """

    __rkwargs__ = IREq.__rkwargs__ + ('reads', 'writes')

    def __new__(cls, *args, **kwargs):
        if len(args) == 1 and isinstance(args[0], LoweredEq):
            # origin: LoweredEq(devito.LoweredEq, **kwargs)
            input_expr = args[0]
            expr = sympy.Eq.__new__(cls, *input_expr.args, evaluate=False)
            for i in cls.__rkwargs__:
                setattr(expr, '_%s' % i, kwargs.get(i) or getattr(input_expr, i))
            return expr
        elif len(args) == 1 and isinstance(args[0], Eq):
            # origin: LoweredEq(devito.Eq)
            input_expr = expr = args[0]
        elif len(args) == 2:
            expr = sympy.Eq.__new__(cls, *args, evaluate=False)
            for i in cls.__rkwargs__:
                setattr(expr, '_%s' % i, kwargs.pop(i))
            return expr
        else:
            raise ValueError("Cannot construct LoweredEq from args=%s "
                             "and kwargs=%s" % (str(args), str(kwargs)))

        # Well-defined dimension ordering
        ordering = dimension_sort(expr)

        # Analyze the expression
        accesses = detect_accesses(expr)
        dimensions = Stencil.union(*accesses.values())

        # Separate out the SubIterators from the main iteration Dimensions, that
        # is those which define an actual iteration space
        iterators = {}
        for d in dimensions:
            if d.is_SubIterator:
                iterators.setdefault(d.root, set()).add(d)
            elif d.is_Conditional:
                # Use `parent`, and `root`, because a ConditionalDimension may
                # have a SubDimension as parent
                iterators.setdefault(d.parent, set())
            elif not d.is_Stencil:
                iterators.setdefault(d, set())

        # Construct the IterationSpace
        intervals = IntervalGroup([Interval(d) for d in iterators],
                                  relations=ordering.relations, mode='partial')
        ispace = IterationSpace(intervals, iterators)

        # Construct the conditionals and replace the ConditionalDimensions in `expr`
        conditionals = {}
        for d in ordering:
            if not d.is_Conditional:
                continue
            if d.condition is None:
                conditionals[d] = GuardFactor(d)
            else:
                cond = diff2sympy(lower_exprs(d.condition))
                if d._factor is not None:
                    cond = sympy.And(cond, GuardFactor(d))
                conditionals[d] = cond
            # Replace dimension with index
            index = d.index
            if d.condition is not None and d in expr.free_symbols:
                index = index - relational_min(d.condition, d.parent)
            expr = uxreplace(expr, {d: IntDiv(index, d.factor)})

        conditionals = frozendict(conditionals)

        # Lower all Differentiable operations into SymPy operations
        rhs = diff2sympy(expr.rhs)

        # Finally create the LoweredEq with all metadata attached
        expr = super().__new__(cls, expr.lhs, rhs, evaluate=False)

        expr._ispace = ispace
        expr._conditionals = conditionals
        expr._reads, expr._writes = detect_io(expr)
        expr._implicit_dims = input_expr.implicit_dims
        expr._operation = Operation.detect(input_expr)

        return expr

    @property
    def reads(self):
        return self._reads

    @property
    def writes(self):
        return self._writes

    def xreplace(self, rules):
        return LoweredEq(self.lhs.xreplace(rules), self.rhs.xreplace(rules), **self.state)

    def func(self, *args):
        return self._rebuild(*args, evaluate=False)


class ClusterizedEq(IREq):

    """
    ClusterizedEq(devito.IREq, **kwargs)
    ClusterizedEq(lhs, rhs, **kwargs)

    A SymPy equation enriched with metadata such as an IterationSpace.

    There are two main differences between a LoweredEq and a
    ClusterizedEq:

    * To construct a ClusterizedEq, the IterationSpace must be provided
      by the caller, whie in a LoweredEq the IterationSpace is derived
      by analysis of the input.
    * A ClusterizedEq is "frozen", meaning that any call to e.g. `xreplace`
      will not trigger re-evaluation (e.g., mathematical simplification)
      of the expression.

    These two properties make a ClusterizedEq suitable for use in a Cluster.
    """

    def __new__(cls, *args, **kwargs):
        if len(args) == 1:
            # origin: ClusterizedEq(expr, **kwargs)
            input_expr = args[0]
            expr = sympy.Eq.__new__(cls, *input_expr.args, evaluate=False)
            if isinstance(input_expr, IREq):
                for i in cls.__rkwargs__:
                    try:
                        v = kwargs[i]
                    except KeyError:
                        v = getattr(input_expr, i, None)
                    setattr(expr, '_%s' % i, v)
            else:
                expr._ispace = kwargs['ispace']
                expr._conditionals = kwargs.get('conditionals', frozendict())
                expr._implicit_dims = input_expr.implicit_dims
                expr._operation = Operation.detect(input_expr)
        elif len(args) == 2:
            # origin: ClusterizedEq(lhs, rhs, **kwargs)
            expr = sympy.Eq.__new__(cls, *args, evaluate=False)
            for i in cls.__rkwargs__:
                setattr(expr, '_%s' % i, kwargs.pop(i))
        else:
            raise ValueError("Cannot construct ClusterizedEq from args=%s "
                             "and kwargs=%s" % (str(args), str(kwargs)))
        return expr

    func = IREq._rebuild


class DummyEq(ClusterizedEq):

    """
    DummyEq(expr)
    DummyEq(lhs, rhs)

    A special ClusterizedEq with a void iteration space.
    """

    def __new__(cls, *args, **kwargs):
        if len(args) == 1:
            input_expr = args[0]
            assert isinstance(input_expr, Eq)
            obj = LoweredEq(input_expr)
        elif len(args) == 2:
            obj = LoweredEq(Eq(*args, evaluate=False))
        else:
            raise ValueError("Cannot construct DummyEq from args=%s" % str(args))
        return ClusterizedEq.__new__(cls, obj, ispace=obj.ispace)<|MERGE_RESOLUTION|>--- conflicted
+++ resolved
@@ -11,12 +11,8 @@
 from devito.tools import Pickable, Tag, frozendict
 from devito.types import Eq, Inc, ReduceMax, ReduceMin, relational_min
 
-<<<<<<< HEAD
-__all__ = ['IREq', 'LoweredEq', 'ClusterizedEq', 'DummyEq', 'OpInc', 'OpMin', 'OpMax']
-=======
-__all__ = ['LoweredEq', 'ClusterizedEq', 'DummyEq', 'OpInc', 'OpMin', 'OpMax',
+__all__ = ['IREq', 'LoweredEq', 'ClusterizedEq', 'DummyEq', 'OpInc', 'OpMin', 'OpMax',
            'identity_mapper']
->>>>>>> 20a9de80
 
 
 class IREq(sympy.Eq, Pickable):
