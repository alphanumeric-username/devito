import numpy as np
from sympy import Mod
from pdb import set_trace

from devito.passes.iet.engine import iet_pass
from devito.symbolics import (CondEq, CondNe, Macro, String, cast_mapper, SizeOf, Null)
from devito.symbolics.extended_sympy import (FieldFromPointer, Byref)
from devito.types import CustomDimension, Array, Symbol, Pointer, FILE, Timer, NThreads, off_t, size_t, PointerArray
from devito.ir.iet import (Expression, Iteration, Conditional, Call, Conditional, CallableBody, Callable,
                            FindNodes, Transformer, Return, Definition)
from devito.ir.equations import IREq, ClusterizedEq

__all__ = ['ooc_efuncs']


def open_threads_build(nthreads, filesArray, metasArray, iSymbol, nthreadsDim, nameArray, is_forward, is_mpi, is_compression):
    """
    This method generates the function open_thread_files according to the operator used.

    Args:
        nthreads (NThreads): number of threads
        filesArray (Array): array of files
        metasArray (Array): some array
        nthreadsDim (CustomDimension): dimension i from 0 to nthreads
        is_forward (bool): True for the Forward operator; False for the Gradient operator
        is_mpi (bool): True for the use of MPI; False otherwise.
        is_compression (bool): True for the use of compression; False otherwise.

    Returns:
        Callable: the callable function open_thread_files
    """
    
    itNodes=[]
    ifNodes=[]
    
    # TODO: initialize char name[100]
    nvme_id = Symbol(name="nvme_id", dtype=np.int32)
    ndisks = Symbol(name="NDISKS", dtype=np.int32, ignoreDefinition=True)        
    
    ifNodes.append(Call(name="perror", arguments=String("\"Cannot open output file\\n\"")))
    ifNodes.append(Call(name="exit", arguments=1))
       
    if is_mpi:
        # TODO: initialize int myrank
        # TODO: initialize char error[140]
        myrank = Symbol(name="myrank", dtype=np.int32)
        mrEq = IREq(myrank, 0)

        dps = Symbol(name="DPS", dtype=np.int32, ignoreDefinition=True)
        socket = Symbol(name="socket", dtype=np.int32)
        
        nvmeIdEq = IREq(nvme_id, Mod(iSymbol, ndisks)+socket)        
        socketEq = IREq(socket, Mod(myrank, 2) * dps)
        cSocketEq = ClusterizedEq(socketEq, ispace=None)
        cNvmeIdEq = ClusterizedEq(nvmeIdEq, ispace=None)                  
        
        # TODO: MPI_COMM_WORLD as Macro. Try to find a berrer IR to &myrank 
        itNodes.append(Expression(ClusterizedEq(mrEq), None, True))
        itNodes.append(Call(name="MPI_Comm_rank", arguments=[Macro("MPI_COMM_WORLD"), Byref(myrank)]))
        itNodes.append(Expression(cSocketEq, None, True)) 
        itNodes.append(Expression(cNvmeIdEq, None, True)) 
        itNodes.append(Call(name="sprintf", arguments=[nameArray, String("\"data/nvme%d/socket_%d_thread_%d.data\""), nvme_id, myrank, iSymbol]))
    else:
        nvmeIdEq = IREq(nvme_id, Mod(iSymbol, ndisks))
        cNvmeIdEq = ClusterizedEq(nvmeIdEq, ispace=None)        
        itNodes.append(Expression(cNvmeIdEq, None, True))   
        itNodes.append(Call(name="sprintf", arguments=[nameArray, String("\"data/nvme%d/thread_%d.data\""), nvme_id, iSymbol]))        
    
    opFlagsStr = String("OPEN_FLAGS")
    opFlagsStrCompFwd = String("O_WRONLY | O_CREAT | O_TRUNC")
    opFlagsStrCompGrd = String("O_RDONLY")
    flagsStr = String("S_IRUSR | S_IWUSR | S_IRGRP | S_IROTH")        
    
    if is_forward and is_compression:
        itNodes.append(Call(name="printf", arguments=[String("\"Creating file %s\\n\""), nameArray]))
        itNodes.append(Call(name="open", arguments=[nameArray, opFlagsStrCompFwd, flagsStr], retobj=filesArray[iSymbol]))
        itNodes.append(Call(name="open", arguments=[nameArray, opFlagsStrCompFwd, flagsStr], retobj=metasArray[iSymbol]))
    elif is_forward and not is_compression:
        itNodes.append(Call(name="printf", arguments=[String("\"Creating file %s\\n\""), nameArray]))
        itNodes.append(Call(name="open", arguments=[nameArray, opFlagsStr, flagsStr], retobj=filesArray[iSymbol]))
    elif not is_forward and is_compression:
        itNodes.append(Call(name="printf", arguments=[String("\"Reading file %s\\n\""), nameArray]))
        itNodes.append(Call(name="open", arguments=[nameArray, opFlagsStrCompGrd, flagsStr], retobj=filesArray[iSymbol]))
        itNodes.append(Call(name="open", arguments=[nameArray, opFlagsStrCompGrd, flagsStr], retobj=metasArray[iSymbol]))
    elif not is_forward and not is_compression:
        itNodes.append(Call(name="printf", arguments=[String("\"Reading file %s\\n\""), nameArray]))
        itNodes.append(Call(name="open", arguments=[nameArray, opFlagsStr, flagsStr], retobj=filesArray[iSymbol]))   
    
    itNodes.append(Conditional(CondEq(filesArray[iSymbol], -1), ifNodes))
    funcArgs = [filesArray, nthreads]
    if is_compression:
        itNodes.append(Call(name="sprintf", arguments=[nameArray, String("\"data/nvme%d/thread_%d.data\""), nvme_id, iSymbol]))
        if is_forward:
            itNodes.append(Call(name="printf", arguments=[String("\"Creating file %s\\n\""), nameArray]))
        else:
            itNodes.append(Call(name="printf", arguments=[String("\"Reading file %s\\n\""), nameArray]))
        itNodes.append(Conditional(CondEq(metasArray[iSymbol], -1), ifNodes))
        funcArgs = [filesArray, metasArray, nthreads]
    
    openIteration = Iteration(itNodes, nthreadsDim, nthreads)
    
    body = CallableBody(openIteration)
    callable = Callable("open_thread_files", body, "void", funcArgs)

    return callable

def get_slices_build(sptArray, nthreads, metasArray, nthreadsDim, iSymbol):
    """_summary_

    Args:
        sptArray (_type_): _description_
        nthreads (_type_): _description_
        metasArray (_type_): _description_
        nthreadsDim (_type_): _description_

    Returns:
        _type_: _description_
    """
    
    itNodes=[]
    ifNodes=[]
    funcBody=[]
    
    slicesSize = PointerArray(name='slices_size', dimensions=[nthreadsDim], array=Array(name='slices_size', dimensions=[nthreadsDim], dtype=size_t))
    mAllocCall = Call(name="(size_t**) malloc", arguments=[nthreads*SizeOf(String(r"size_t *"))], retobj=slicesSize)
    funcBody.append(mAllocCall)
    
    # Get size of the file
    fSize = Symbol(name='fsize', dtype=off_t)
    lseekCall = Call(name="lseek", arguments=[metasArray[iSymbol], cast_mapper[size_t](0), Macro("SEEK_END")], retobj=fSize)
    itNodes.append(lseekCall)
    
    # Get number of slices per thread file
<<<<<<< HEAD
    sptEq = IREq(sptArray[iSymbol], cast_mapper[int](fSize) / SizeOf(Symbol(name='size_t', dtype=size_t)) -1)
=======
    sptEq = IREq(sptArray[tid], cast_mapper[int](fSize) / SizeOf(String(r"size_t")) -1)
>>>>>>> fc1790cf
    cSptEq = ClusterizedEq(sptEq, ispace=None)
    itNodes.append(Expression(cSptEq, None, False))
    
    # Allocate
<<<<<<< HEAD
    slicesSizeTidMallocCall = Call(name='malloc', arguments=[fSize], retobj=slicesSize[iSymbol])
    slicesSizeTidCast = cast_mapper[(size_t, '*')](slicesSize[iSymbol])
    slicesSizeTidCastEq = IREq(slicesSize[iSymbol], slicesSizeTidCast)
    cSlicesSizeTidCastEq = ClusterizedEq(slicesSizeTidCastEq, ispace=None)
    itNodes.append(slicesSizeTidMallocCall)
    itNodes.append(Expression(cSlicesSizeTidCastEq, None, False))
=======
    itNodes.append(Call(name='(size_t*) malloc', arguments=[fSize], retobj=slicesSize[tid]))
>>>>>>> fc1790cf
    
    ifNodes.append(Call(name="perror", arguments=String("\"Error to allocate slices\\n\"")))
    ifNodes.append(Call(name="exit", arguments=1))
    itNodes.append(Conditional(CondEq(slicesSize, Null), ifNodes))
    
    # Return to begin of the file
    itNodes.append(Call(name="lseek", arguments=[metasArray[iSymbol], 0, Macro("SEEK_SET")]))
    
    # Read to slices_size buffer
    itNodes.append(Call(name="read", arguments=[metasArray[iSymbol], Byref(slicesSize[iSymbol, 0]), fSize]))
    
    getSlicesIteration = Iteration(itNodes, nthreadsDim, nthreads-1)
    funcBody.append(getSlicesIteration)
    funcBody.append(Return(String(r"slices_size")))
        
    getSliceSizeBody = CallableBody(funcBody)
    callable = Callable("get_slices_size", getSliceSizeBody, "size_t**", [metasArray, sptArray, nthreads])
    return callable    
    

@iet_pass
def ooc_efuncs(iet, **kwargs):
    """_summary_

    Args:
        iet (_type_): _description_

    Returns:
        _type_: _description_
    """
            
    is_forward = kwargs['options']['out-of-core'].mode == 'forward'
    is_mpi = kwargs['options']['mpi']
    is_compression = kwargs['options']['out-of-core'].compression
<<<<<<< HEAD
=======
    profiler_name = kwargs['profiler'].name
>>>>>>> fc1790cf
    efuncs = []
    mapper={}
    calls = FindNodes(Call).visit(iet)

    nthreads = NThreads(ignoreDefinition=True)
    nameDim = [CustomDimension(name="nameDim", symbolic_size=100)]
    nameArray = Array(name='name', dimensions=nameDim, dtype=np.byte)
    iSymbol = Symbol(name="i", dtype=np.int32)

    nthreadsDim = CustomDimension(name="i", symbolic_size=nthreads) 
    filesArray = Array(name='files', dimensions=[nthreadsDim], dtype=np.int32, ignoreDefinition=True)
    metasArray = Array(name='metas', dimensions=[nthreadsDim], dtype=np.int32, ignoreDefinition=(not is_forward))

    if is_compression and not is_forward:
            sptArray = Array(name='spt', dimensions=[nthreadsDim], dtype=np.int32)
            slices_size = PointerArray(name='slices_size', dimensions=[nthreadsDim],
                                        array=Array(name='slices_size', dimensions=[nthreadsDim], dtype=size_t))
            new_get_slices_call = Call(name='get_slices_size', arguments=[metasArray, sptArray, nthreads], retobj=slices_size)
            slicesSizeCallable = get_slices_build(sptArray, nthreads, metasArray, nthreadsDim, iSymbol)
            efuncs.append(slicesSizeCallable)
            get_slices_call = next((call for call in calls if call.name == 'get_slices_size_temp'), None)
            mapper[get_slices_call] = new_get_slices_call
                                             

    funcArgs = [filesArray, nthreads]
    if is_compression: funcArgs.insert(1, metasArray)
    new_open_thread_call = Call(name='open_thread_files', arguments=funcArgs)

    openThreadsCallable = open_threads_build(nthreads, filesArray, metasArray,iSymbol,
                                             nthreadsDim, nameArray, is_forward, 
                                             is_mpi, is_compression)
    efuncs.append(openThreadsCallable)   
    open_threads_call = next((call for call in calls if call.name == 'open_thread_files_temp'), None)
    mapper[open_threads_call] = new_open_thread_call
    
    iet = Transformer(mapper).visit(iet)  
    
    return iet, {'efuncs': efuncs}<|MERGE_RESOLUTION|>--- conflicted
+++ resolved
@@ -131,25 +131,12 @@
     itNodes.append(lseekCall)
     
     # Get number of slices per thread file
-<<<<<<< HEAD
-    sptEq = IREq(sptArray[iSymbol], cast_mapper[int](fSize) / SizeOf(Symbol(name='size_t', dtype=size_t)) -1)
-=======
-    sptEq = IREq(sptArray[tid], cast_mapper[int](fSize) / SizeOf(String(r"size_t")) -1)
->>>>>>> fc1790cf
+    sptEq = IREq(sptArray[iSymbol], cast_mapper[int](fSize) / SizeOf(String(r"size_t")) -1)
     cSptEq = ClusterizedEq(sptEq, ispace=None)
     itNodes.append(Expression(cSptEq, None, False))
     
     # Allocate
-<<<<<<< HEAD
-    slicesSizeTidMallocCall = Call(name='malloc', arguments=[fSize], retobj=slicesSize[iSymbol])
-    slicesSizeTidCast = cast_mapper[(size_t, '*')](slicesSize[iSymbol])
-    slicesSizeTidCastEq = IREq(slicesSize[iSymbol], slicesSizeTidCast)
-    cSlicesSizeTidCastEq = ClusterizedEq(slicesSizeTidCastEq, ispace=None)
-    itNodes.append(slicesSizeTidMallocCall)
-    itNodes.append(Expression(cSlicesSizeTidCastEq, None, False))
-=======
-    itNodes.append(Call(name='(size_t*) malloc', arguments=[fSize], retobj=slicesSize[tid]))
->>>>>>> fc1790cf
+    itNodes.append(Call(name='(size_t*) malloc', arguments=[fSize], retobj=slicesSize[iSymbol]))
     
     ifNodes.append(Call(name="perror", arguments=String("\"Error to allocate slices\\n\"")))
     ifNodes.append(Call(name="exit", arguments=1))
@@ -184,10 +171,6 @@
     is_forward = kwargs['options']['out-of-core'].mode == 'forward'
     is_mpi = kwargs['options']['mpi']
     is_compression = kwargs['options']['out-of-core'].compression
-<<<<<<< HEAD
-=======
-    profiler_name = kwargs['profiler'].name
->>>>>>> fc1790cf
     efuncs = []
     mapper={}
     calls = FindNodes(Call).visit(iet)
