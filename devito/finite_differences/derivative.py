from collections import OrderedDict
from collections.abc import Iterable
from functools import cached_property

import sympy

from .finite_difference import generic_derivative, cross_derivative
from .differentiable import Differentiable, interp_for_fd
from .tools import direct, transpose
from .rsfd import d45
from devito.tools import (as_mapper, as_tuple, filter_ordered, frozendict, is_integer,
                          Pickable)
from devito.types.utils import DimensionTuple

__all__ = ['Derivative']


class Derivative(sympy.Derivative, Differentiable, Pickable):

    """
    An unevaluated Derivative, which carries metadata (Dimensions,
    derivative order, etc) describing how the derivative will be expanded
    upon evaluation.

    Parameters
    ----------
    expr : expr-like
        Expression for which the Derivative is produced.
    dims : Dimension or tuple of Dimension
        Dimensions w.r.t. which to differentiate.
    fd_order : int or tuple of int, optional, default=1
        Coefficient discretization order. Note: this impacts the width of
        the resulting stencil.
    deriv_order: int or tuple of int, optional, default=1
        Derivative order.
    side : Side or tuple of Side, optional, default=centered
        Side of the finite difference location, centered (at x), left (at x - 1)
        or right (at x +1).
    transpose : Transpose, optional, default=direct
        Forward (matvec=direct) or transpose (matvec=transpose) mode of the
        finite difference.
    subs : dict, optional
        Substitutions to apply to the finite-difference expression after evaluation.
    x0 : dict, optional
        Origin (where the finite-difference is evaluated at) for the finite-difference
        scheme, e.g. {x: x, y: y + h_y/2}.

    Examples
    --------
    Creation

    >>> from devito import Function, Derivative, Grid
    >>> grid = Grid((10, 10))
    >>> x, y = grid.dimensions
    >>> u = Function(name="u", grid=grid, space_order=2)
    >>> Derivative(u, x)
    Derivative(u(x, y), x)

    This can also be obtained via the differential shortcut

    >>> u.dx
    Derivative(u(x, y), x)

    You can also specify the order as a keyword argument

    >>> Derivative(u, x, deriv_order=2)
    Derivative(u(x, y), (x, 2))

    Or as a tuple

    >>> Derivative(u, (x, 2))
    Derivative(u(x, y), (x, 2))

    Once again, this can be obtained via shortcut notation

    >>> u.dx2
    Derivative(u(x, y), (x, 2))

    Derivative object are also callable to change default setup:

    >>> u.dx2(x0=x + x.spacing)
    Derivative(u(x, y), (x, 2))

    will create the second derivative at x=x + x.spacing. Accepted arguments for dynamic
    evaluation are `x0`, `fd_order` and `side`.
    """

    _fd_priority = 3

    __rargs__ = ('expr', '*dims')
    __rkwargs__ = ('side', 'deriv_order', 'fd_order', 'transpose', '_ppsubs',
                   'x0', 'method', 'weights')

    def __new__(cls, expr, *dims, **kwargs):
        if type(expr) is sympy.Derivative:
            raise ValueError("Cannot nest sympy.Derivative with devito.Derivative")
        if not isinstance(expr, Differentiable):
            raise ValueError("`expr` must be a Differentiable object")

        new_dims, orders, fd_o, var_count = cls._process_kwargs(expr, *dims, **kwargs)

        # Construct the actual Derivative object
        obj = Differentiable.__new__(cls, expr, *var_count)
        obj._dims = tuple(OrderedDict.fromkeys(new_dims))

        obj._fd_order = DimensionTuple(*as_tuple(fd_o), getters=obj._dims)
        obj._deriv_order = DimensionTuple(*as_tuple(orders), getters=obj._dims)
        obj._side = kwargs.get("side")
        obj._transpose = kwargs.get("transpose", direct)
        obj._method = kwargs.get("method", 'FD')
        obj._weights = cls._process_weights(**kwargs)

        ppsubs = kwargs.get("subs", kwargs.get("_ppsubs", []))
        processed = []
        if ppsubs:
            for i in ppsubs:
                try:
                    processed.append(frozendict(i))
                except AttributeError:
                    # E.g. `i` is a Transform object
                    processed.append(i)
        obj._ppsubs = tuple(processed)

        obj._x0 = cls._process_x0(obj._dims, **kwargs)

        return obj

    @classmethod
    def _process_kwargs(cls, expr, *dims, **kwargs):
        """
        Process arguments for the construction of a Derivative
        """
        # Skip costly processing if constructiong from preprocessed
        if kwargs.get('preprocessed', False):
            fd_orders = kwargs.get('fd_order')
            deriv_orders = kwargs.get('deriv_order')
            if len(dims) == 1:
                dims = tuple([dims[0]]*max(1, deriv_orders[0]))
            variable_count = [sympy.Tuple(s, dims.count(s))
                              for s in filter_ordered(dims)]
            return dims, deriv_orders, fd_orders, variable_count

        # Check `dims`. It can be a single Dimension, an iterable of Dimensions, or even
        # an iterable of 2-tuple (Dimension, deriv_order)
        if len(dims) == 0:
            raise ValueError("Expected Dimension w.r.t. which to differentiate")
        elif len(dims) == 1:
            if isinstance(dims[0], Iterable):
                # Iterable of Dimensions
                if len(dims[0]) != 2:
                    raise ValueError("Expected `(dim, deriv_order)`, got %s" % dims[0])
                orders = kwargs.get('deriv_order', dims[0][1])
                if dims[0][1] != orders:
                    raise ValueError("Two different values of `deriv_order`")
                new_dims = tuple([dims[0][0]]*max(1, dims[0][1]))
            else:
                # Single Dimension
                orders = kwargs.get('deriv_order', 1)
                if isinstance(orders, Iterable):
                    orders = orders[0]
                new_dims = tuple([dims[0]]*max(1, orders))
        elif len(dims) == 2 and not isinstance(dims[1], Iterable) and is_integer(dims[1]):
            # special case of single dimension and order
            orders = dims[1]
            new_dims = tuple([dims[0]]*max(1, orders))
        else:
            # Iterable of 2-tuple, e.g. ((x, 2), (y, 3))
            new_dims = []
            orders = []
            d_ord = kwargs.get('deriv_order', tuple([1]*len(dims)))
            for d, o in zip(dims, d_ord):
                if isinstance(d, Iterable):
                    new_dims.extend([d[0]]*max(1, d[1]))
                    orders.append(d[1])
                else:
                    new_dims.extend([d]*max(1, o))
                    orders.append(o)
            new_dims = as_tuple(new_dims)
            orders = as_tuple(orders)

        # Finite difference orders depending on input dimension (.dt or .dx)
        odims = filter_ordered(new_dims)
        fd_orders = kwargs.get('fd_order', tuple([expr.time_order if
                                                  getattr(d, 'is_Time', False) else
                                                  expr.space_order for d in odims]))
        if len(odims) == 1 and isinstance(fd_orders, Iterable):
            fd_orders = fd_orders[0]

        # SymPy expects the list of variable w.r.t. which we differentiate to be a list
        # of 2-tuple `(s, count)` where s is the entity to diff wrt and count is the order
        # of the derivative
        variable_count = [sympy.Tuple(s, new_dims.count(s))
                          for s in odims]
        return new_dims, orders, fd_orders, variable_count

    @classmethod
    def _process_x0(cls, dims, **kwargs):
        try:
            x0 = frozendict(kwargs.get('x0', {}))
        except TypeError:
            # Only given a value
            _x0 = kwargs.get('x0')
            assert len(dims) == 1 or _x0 is None
            if _x0 is not None and _x0 is not dims[0]:
                x0 = frozendict({dims[0]: _x0})
            else:
                x0 = frozendict({})

        return x0

    @classmethod
    def _process_weights(cls, **kwargs):
        weights = kwargs.get('weights', kwargs.get('w'))
        if weights is None:
            return None
        elif isinstance(weights, sympy.Function):
            return weights
        else:
            return as_tuple(weights)

    def __call__(self, x0=None, fd_order=None, side=None, method=None, weights=None):
        rkw = {}
        if side is not None:
            rkw['side'] = side
        if method is not None:
            rkw['method'] = method
        if weights is not None:
            rkw['weights'] = weights

        if x0 is not None:
            x0 = self._process_x0(self.dims, x0=x0)
            rkw['x0'] = frozendict({**self.x0, **x0})

        if fd_order is not None:
            try:
                _fd_order = dict(fd_order)
            except TypeError:
                assert self.ndims == 1
                _fd_order = {self.dims[0]: fd_order}
            except AttributeError:
                raise TypeError("fd_order incompatible with dimensions")

        if isinstance(self.expr, Derivative):
            # In case this was called on a perfect cross-derivative `u.dxdy`
            # we need to propagate the call to the nested derivative
            rkwe = dict(rkw)
            rkwe.pop('weights', None)
            if 'x0' in rkwe:
                rkwe['x0'] = self._filter_dims(self.expr._filter_dims(rkw['x0']),
                                               neg=True)
            if fd_order is not None:
                fdo = self.expr._filter_dims(_fd_order)
                if fdo:
                    rkwe['fd_order'] = fdo
            rkw['expr'] = self.expr(**rkwe)

        if fd_order is not None:
            rkw['fd_order'] = self._filter_dims(_fd_order, as_tuple=True)

        return self._rebuild(**rkw)

    def _rebuild(self, *args, **kwargs):
        kwargs['preprocessed'] = True
        return super()._rebuild(*args, **kwargs)

    func = _rebuild

    def _subs(self, old, new, **hints):
        # Basic case
        if self == old:
            return new
        # Is it in expr?
        if self.expr.has(old):
            newexpr = self.expr._subs(old, new, **hints)
            try:
                return self._rebuild(expr=newexpr)
            except ValueError:
                # Expr replacement leads to non-differentiable expression
                # e.g `f.dx.subs(f: 1) = 1.dx = 0`
                # returning zero
                return sympy.S.Zero

        # In case `x0` was passed as a substitution instead of `(x0=`
        if str(old) == 'x0':
            return self._rebuild(x0={self.dims[0]: new})

        # Trying to substitute by another derivative with different metadata
        # Only need to check if is a Derivative since one for the cases above would
        # have found it
        if isinstance(old, Derivative):
            return self

        # Fall back if we didn't catch any special case
        return self.xreplace({old: new}, **hints)

    def _xreplace(self, subs):
        """
        This is a helper method used internally by SymPy. We exploit it to postpone
        substitutions until evaluation.
        """
        # Return if no subs
        if not subs:
            return self, False

        # Check if trying to replace the whole expression
        if self in subs:
            new = subs.pop(self)
            try:
                return new._xreplace(subs)
            except AttributeError:
                return new, True
<<<<<<< HEAD
=======

        # Resolve nested derivatives
        dsubs = {k: v for k, v in subs.items() if isinstance(k, Derivative)}
        expr = self.expr.xreplace(dsubs)

>>>>>>> 2f18ab81
        subs = self._ppsubs + (subs,)  # Postponed substitutions
        return self._rebuild(subs=subs, expr=expr), True

    @cached_property
    def _metadata(self):
        ret = [self.dims] + [getattr(self, i) for i in self.__rkwargs__]
        ret.append(self.expr.staggered or (None,))
        return tuple(ret)

    def _filter_dims(self, col, as_tuple=False, neg=False):
        """
        Filter collection to only keep the Derivative's dimensions as keys.
        """
        if neg:
            filtered = {k: v for k, v in col.items() if k not in self.dims}
        else:
            filtered = {k: v for k, v in col.items() if k in self.dims}
        if as_tuple:
            return DimensionTuple(*filtered.values(), getters=self.dims)
        else:
            return filtered

    @property
    def dims(self):
        return self._dims

    @property
    def ndims(self):
        return len(self._dims)

    @property
    def x0(self):
        return self._x0

    @property
    def fd_order(self):
        return self._fd_order

    @property
    def deriv_order(self):
        return self._deriv_order

    @property
    def side(self):
        return self._side

    @property
    def transpose(self):
        return self._transpose

    @property
    def is_TimeDependent(self):
        return self.expr.is_TimeDependent

    @property
    def method(self):
        return self._method

    @property
    def weights(self):
        return self._weights

    @property
    def T(self):
        """Transpose of the Derivative.

        FD derivatives can be represented as matrices and have adjoint/transpose.
        This is really useful for more advanced FD definitions. For example
        the conventional Laplacian is `.dxl.T * .dxl`
        """
        if self._transpose == direct:
            adjoint = transpose
        else:
            adjoint = direct

        return self._rebuild(transpose=adjoint)

    def _eval_at(self, func):
        """
        Evaluates the derivative at the location of `func`. It is necessary for staggered
        setup where one could have Eq(u(x + h_x/2), v(x).dx)) in which case v(x).dx
        has to be computed at x=x + h_x/2.
        """
        # If an x0 already exists or evaluating at the same function (i.e u = u.dx)
        # do not overwrite it
        if self.x0 or self.side is not None or func.function is self.expr.function:
            return self
        # For basic equation of the form f = Derivative(g, ...) we can just
        # compare staggering
        if self.expr.staggered == func.staggered:
            return self

        x0 = func.indices_ref.getters
        if self.expr.is_Add:
            # If `expr` has both staggered and non-staggered terms such as
            # `(u(x + h_x/2) + v(x)).dx` then we exploit linearity of FD to split
            # it into `u(x + h_x/2).dx` and `v(x).dx`, since they require
            # different FD indices
            mapper = as_mapper(self.expr._args_diff, lambda i: i.staggered)
            args = [self.expr.func(*v) for v in mapper.values()]
            args.extend([a for a in self.expr.args if a not in self.expr._args_diff])
            args = [self._rebuild(expr=a, x0=x0) for a in args]
            return self.expr.func(*args)
        elif self.expr.is_Mul:
            # For Mul, We treat the basic case `u(x + h_x/2) * v(x) which is what appear
            # in most equation with div(a * u) for example. The expression is re-centered
            # at the highest priority index (see _gather_for_diff) to compute the
            # derivative at x0.
            return self._rebuild(expr=self.expr._gather_for_diff, x0=x0)
        else:
            # For every other cases, that has more functions or more complexe arithmetic,
            # there is not actual way to decide what to do so it’s as safe to use
            # the expression as is.
            return self._rebuild(x0=x0)

    def _evaluate(self, **kwargs):
        # Evaluate finite-difference.
        # NOTE: `evaluate` and `_eval_fd` split for potential future different
        # types of discretizations
        return self._eval_fd(self.expr, **kwargs)

    @property
    def _eval_deriv(self):
        return self._eval_fd(self.expr)

    def _eval_fd(self, expr, **kwargs):
        """
        Evaluate the finite-difference approximation of the Derivative.
        Evaluation is carried out via the following three steps:

        - 1: Interpolate non-derivative shifts.
             E.g u[x, y].dx(x0={y: y + h_y/2}) requires to interpolate `u` in `y`
        - 2: Evaluate derivatives within the expression. For example given
            `f.dx * g`, `f.dx` will be evaluated first.
        - 3: Evaluate the finite difference for the (new) expression.
             This in turn is a two-step procedure, for Functions that may
             may need to be evaluated at a different point due to e.g. a
             shited derivative.
        - 4: Apply substitutions.
        """
        # Step 1: Evaluate non-derivative x0. We currently enforce a simple 2nd order
        # interpolation to avoid very expensive finite differences on top of it
        x0_deriv = self._filter_dims(self.x0)
        x0_interp = {d: v for d, v in self.x0.items()
                     if d not in x0_deriv and not d.is_Time}

        if x0_interp and self.method == 'FD':
            expr = interp_for_fd(expr, x0_interp, **kwargs)

        # Step 2: Evaluate derivatives within expression
        try:
            expr = expr._evaluate(**kwargs)
        except AttributeError:
            pass

        # If True, the derivative will be fully expanded as a sum of products,
        # otherwise an IndexSum will returned
        expand = kwargs.get('expand', True)

        # Step 3: Evaluate FD of the new expression
        if self.method == 'RSFD':
            assert len(self.dims) == 1
            assert self.deriv_order[0] == 1
            res = d45(expr, self.dims[0], x0=self.x0, expand=expand)
        elif len(self.dims) > 1:
            assert self.method == 'FD'
            res = cross_derivative(expr, self.dims, self.fd_order, self.deriv_order,
                                   matvec=self.transpose, x0=x0_deriv, expand=expand,
                                   side=self.side)
        else:
            assert self.method == 'FD'
            res = generic_derivative(expr, self.dims[0], self.fd_order[0],
                                     self.deriv_order[0], weights=self.weights,
                                     side=self.side, matvec=self.transpose,
                                     x0=self.x0, expand=expand)

        # Step 4: Apply substitutions
        for e in self._ppsubs:
            res = res.xreplace(e)

        return res<|MERGE_RESOLUTION|>--- conflicted
+++ resolved
@@ -309,14 +309,11 @@
                 return new._xreplace(subs)
             except AttributeError:
                 return new, True
-<<<<<<< HEAD
-=======
 
         # Resolve nested derivatives
         dsubs = {k: v for k, v in subs.items() if isinstance(k, Derivative)}
         expr = self.expr.xreplace(dsubs)
 
->>>>>>> 2f18ab81
         subs = self._ppsubs + (subs,)  # Postponed substitutions
         return self._rebuild(subs=subs, expr=expr), True
 
