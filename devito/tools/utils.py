import errno
import os
import shutil
import subprocess

from collections import OrderedDict
from collections.abc import Iterable
from functools import reduce
from itertools import chain, combinations, groupby, product, zip_longest
from operator import attrgetter, mul
import types

import numpy as np
import sympy

__all__ = ['prod', 'as_tuple', 'is_integer', 'generator', 'grouper', 'split',
           'roundm', 'powerset', 'invert', 'flatten', 'single_or', 'filter_ordered',
           'as_mapper', 'filter_sorted', 'pprint', 'sweep', 'all_equal', 'as_list',
           'indices_to_slices', 'indices_to_sections', 'transitive_closure',
<<<<<<< HEAD
           'humanbytes', 'contains_val', 'sorted_priority', 'create_ds_path', 'remove_ds_path']
=======
           'humanbytes', 'contains_val', 'sorted_priority', 'as_set']
>>>>>>> 20a9de80


def prod(iterable, initial=1):
    return reduce(mul, iterable, initial)


def as_list(item, type=None, length=None):
    """
    Force item to a list.
    """
    return list(as_tuple(item, type=type, length=length))


def as_set(iterable, type=None, length=None):
    """
    Force item to a set.
    """
    return set(as_tuple(iterable, type=type, length=length))


def as_tuple(item, type=None, length=None):
    """
    Force item to a tuple. Passes tuple subclasses through also.

    Partly extracted from: https://github.com/OP2/PyOP2/.
    """
    # Empty list if we get passed None
    if item is None:
        t = ()
    elif isinstance(item, (str, sympy.Function, sympy.IndexedBase)):
        t = (item,)
    elif isinstance(item, tuple):
        # this makes tuple subclasses pass through
        t = item
    else:
        # Convert iterable to list...
        try:
            t = tuple(item)
        # ... or create a list of a single item
        except (TypeError, NotImplementedError):
            t = (item,) * (length or 1)

    if length and not len(t) == length:
        raise ValueError("Tuple needs to be of length %d" % length)
    if type and not all(isinstance(i, type) for i in t):
        raise TypeError("Items need to be of type %s" % type)
    return t


def as_mapper(iterable, key=None, get=None):
    """
    Rearrange an iterable into a dictionary of lists in which keys are
    produced by the function ``key``.
    """
    key = key or (lambda i: i)
    get = get or (lambda i: i)
    mapper = OrderedDict()
    for i in iterable:
        mapper.setdefault(key(i), []).append(get(i))
    return mapper


def is_integer(value):
    """
    A thorough instance comparison for all integer types.
    """
    return isinstance(value, (int, np.integer, sympy.Integer))


def contains_val(val, items):
    try:
        return val in items
    except TypeError:
        return val == items


def generator():
    """
    Return a function ``f`` that generates integer numbers starting at 0
    with stepping 1.
    """
    def f():
        ret = f.counter
        f.counter += 1
        return ret
    f.counter = 0
    return f


def grouper(iterable, n):
    """Split an interable into groups of size n, plus a reminder"""
    args = [iter(iterable)] * n
    return ([e for e in t if e is not None] for t in zip_longest(*args))


def all_equal(iterable):
    "Returns True if all the elements are equal to each other"
    g = groupby(iterable)
    return next(g, True) and not next(g, False)


def split(iterable, f):
    """Split an iterable ``I`` into two iterables ``I1`` and ``I2`` of the
    same type as ``I``. ``I1`` contains all elements ``e`` in ``I`` for
    which ``f(e)`` returns True; ``I2`` is the complement of ``I1``."""
    i1 = type(iterable)(i for i in iterable if f(i))
    i2 = type(iterable)(i for i in iterable if not f(i))
    return i1, i2


def roundm(x, y):
    """Return x rounded up to the closest multiple of y."""
    return x if x % y == 0 else x + y - x % y


def powerset(iterable):
    "powerset([1,2,3]) --> () (1,) (2,) (3,) (1,2) (1,3) (2,3) (1,2,3)"
    s = list(iterable)
    return chain.from_iterable(combinations(s, r) for r in range(len(s)+1))


def invert(mapper):
    """Invert a dict of lists preserving the order."""
    inverse = OrderedDict()
    for k, v in mapper.items():
        for i in v:
            inverse[i] = k
    return inverse


def flatten(l):
    """Flatten a hierarchy of nested lists into a plain list."""
    newlist = []
    for el in l:
        if isinstance(el, Iterable) and not isinstance(el, (str, bytes, np.ndarray)):
            for sub in flatten(el):
                newlist.append(sub)
        else:
            newlist.append(el)
    return newlist


def single_or(l):
    """Return True iff only one item is different than ``None``, False otherwise.
    Note that this is not a XOR function, according to the truth table of the XOR
    boolean function with n > 2 inputs. Hence the name ``single_or``."""
    # No
    i = iter(l)
    return any(i) and not any(i)


def filter_ordered(elements, key=None):
    """
    Filter elements in a list while preserving order.

    Parameters
    ----------
    key : callable, optional
        Conversion key used during equality comparison.
    """
    # This method exploits the fact that dictionary keys are unique and ordered
    # (since Python 3.7). It's concise and often faster for larger lists
    if isinstance(elements, types.GeneratorType):
        elements = list(elements)
<<<<<<< HEAD
    seen = set()
=======

>>>>>>> 20a9de80
    if key is None:
        return list(dict.fromkeys(elements))
    else:
        return list(dict(zip([key(i) for i in elements], elements)).values())


def filter_sorted(elements, key=None):
    """
    Filter elements in a list and sort them by key. The default key is
    ``operator.attrgetter('name')``.
    """
    if key is None:
        key = attrgetter('name')
    return sorted(filter_ordered(elements, key=key), key=key)


def pprint(node, verbose=True):
    """
    Shortcut to pretty print Iteration/Expression trees.
    """
    from devito.ir.iet import printAST
    print(printAST(node, verbose))


def sweep(parameters, keys=None):
    """
    Generator to create a parameter sweep from a dictionary of values
    or value lists.
    """
    keys = keys or parameters.keys()
    sweep_values = [parameters[key] for key in keys]
    # Ensure all values are iterables to make sweeping safe
    sweep_values = [[v] if isinstance(v, str) or not isinstance(v, Iterable) else v
                    for v in sweep_values]
    for vals in product(*sweep_values):
        yield dict(zip(keys, vals))


def indices_to_slices(inputlist):
    """
    Convert a flatten list of indices to a list of slices.

    Extracted from:
        https://stackoverflow.com/questions/10987777/\
                python-converting-a-list-of-indices-to-slices

    Examples
    --------
    >>> indices_to_slices([0,2,3,4,5,6,12,99,100,101,102,13,14,18,19,20,25])
    [(0, 1), (2, 7), (12, 15), (18, 21), (25, 26), (99, 103)]
    """
    inputlist.sort()
    pointers = np.where(np.diff(inputlist) > 1)[0]
    pointers = zip(np.r_[0, pointers+1], np.r_[pointers, len(inputlist)-1])
    slices = [(inputlist[i], inputlist[j]+1) for i, j in pointers]
    return slices


def indices_to_sections(inputlist):
    """
    Convert a flatten list of indices to a list of sections.

    A section is a (start, size) tuple.

    Examples
    --------
    >>> indices_to_sections([0,2,3,4,5,6,12,99,100,101,102,13,14,18,19,20,25])
    [(0, 1), (2, 5), (12, 3), (18, 3), (25, 1), (99, 4)]
    """
    slices = indices_to_slices(inputlist)
    sections = [(i, j - i) for i, j in slices]
    return sections


def reachable_items(R, k, visited):
    try:
        ans = R[k]
        if ans != [] and ans not in visited:
            visited.append(ans)
            ans = reachable_items(R, ans, visited)
        return ans
    except:
        return k


def transitive_closure(R):
    '''
    Partially inherited from: https://www.buzzphp.com/posts/transitive-closure
    Helps to collapse paths in a graph. In other words, helps to simplfiy a mapper's
    keys and values when values also appears in keys.

    Example
    -------
    mapper = {a:b, b:c, c:d}
    mapper = transitive_closure(mapper)

    mapper
    {a:d, b:d, c:d}
    '''
    ans = dict()
    for k in R.keys():
        visited = []
        ans[k] = reachable_items(R, k, visited)
    return ans


def humanbytes(B):
    """
    Return the given bytes as a human friendly KB, MB, GB, or TB string.

    Extracted and then readapted from:
        https://stackoverflow.com/questions/12523586/python-format-size-\
                application-converting-b-to-kb-mb-gb-tb
    """
    B = float(B)
    KB = float(1024)
    MB = float(KB ** 2)  # 1,048,576
    GB = float(KB ** 3)  # 1,073,741,824
    TB = float(KB ** 4)  # 1,099,511,627,776

    if B < KB:
        return '%d %s' % (int(B), 'B')
    elif KB <= B < MB:
        return '%d KB' % round(B / KB)
    elif MB <= B < GB:
        return '%d MB' % round(B / MB)
    elif GB <= B < TB:
        return '%.1f GB' % round(B / GB, 1)
    elif TB <= B:
        return '%.2f TB' % round(B / TB, 1)


def sorted_priority(items, priority):
    """
    Sort items based on their type priority.

    Rules:

        * Each type has an integer priority.
        * Types with higher priority precede types with lower priority.
        * Types with same priority are sorted based on the type name.
        * Types with unknown priority are given 0-priority.

    Parameters
    ----------
    items : iterable
        The objects to be sorted.
    priority : dict
        A dictionary from types to integer values.
    """

    def key(i):
        for cls in sorted(priority, key=priority.get, reverse=True):
            if isinstance(i, cls):
                v = priority[cls]
                break
        else:
            v = 0
        return (v, str(type(i)))

    return sorted(items, key=key, reverse=True)

def create_ds_path(folder, path=None, generate_only=False):
    """
    Create a directory for disk swap, with the given name in the given path.

    Args:
        folder (str): folder name.
        path (str, optional): folder path.
        generate_only (bool, optional): if True, only generate the path, do not create it.

    Returns:
        str: complete path to the created folder.
    """
    
    if not path:
        try:
            import devito
            up = os.path.dirname

            # install_folder/devito/devito -> install_folder/devito -> install_folder
            pwd = up(up(up(devito.__file__)))
        except Exception as e:
            raise RuntimeError("Error while trying to get the default path: %s. \nConsider providing a path" % e)
    else:
        pwd = path
        
    try:
        real_pwd = os.path.realpath(os.path.abspath(pwd))
    except Exception as e:
        raise RuntimeError("Error while trying to build real path: %s." % e)
    
    full_path = os.path.join(real_pwd, folder)

    if generate_only:
        return full_path
    
    try:
        os.makedirs(full_path, exist_ok=True)
    except OSError as e:
        if e.errno == errno.EEXIST:
            print(f"Directory '{full_path}' already exists.")
        elif e.errno == errno.EACCES:
            print(f"Permission denied while creating '{full_path}'.")
        elif e.errno == errno.ENAMETOOLONG:
            print(f"Directory name is too long: '{full_path}'.")
        else:
            print(f"Error while creating '{full_path}': {e}")
        raise

    return full_path


def remove_ds_path(fpath):
    """
    Remove disk swap directory.

    Args:
        fpath (str): folder path.
    """
    try:
        if os.path.exists(fpath):
            shutil.rmtree(fpath)
            return True
        else:
            return False
    except Exception as e:
        print(f"Error while removing '{fpath}': {e}")
        raise<|MERGE_RESOLUTION|>--- conflicted
+++ resolved
@@ -17,11 +17,8 @@
            'roundm', 'powerset', 'invert', 'flatten', 'single_or', 'filter_ordered',
            'as_mapper', 'filter_sorted', 'pprint', 'sweep', 'all_equal', 'as_list',
            'indices_to_slices', 'indices_to_sections', 'transitive_closure',
-<<<<<<< HEAD
-           'humanbytes', 'contains_val', 'sorted_priority', 'create_ds_path', 'remove_ds_path']
-=======
-           'humanbytes', 'contains_val', 'sorted_priority', 'as_set']
->>>>>>> 20a9de80
+           'humanbytes', 'contains_val', 'sorted_priority', 'create_ds_path', 'remove_ds_path',
+           'as_set']
 
 
 def prod(iterable, initial=1):
@@ -186,11 +183,6 @@
     # (since Python 3.7). It's concise and often faster for larger lists
     if isinstance(elements, types.GeneratorType):
         elements = list(elements)
-<<<<<<< HEAD
-    seen = set()
-=======
-
->>>>>>> 20a9de80
     if key is None:
         return list(dict.fromkeys(elements))
     else:
