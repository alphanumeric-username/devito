import os

from collections.abc import Iterable
from functools import cached_property

from devito.core.autotuning import autotune
from devito.exceptions import InvalidArgument, InvalidOperator
from devito.ir import FindSymbols
from devito.logger import warning
from devito.mpi.routines import mpi_registry
from devito.parameters import configuration
from devito.operator import Operator
from devito.tools import (as_tuple, is_integer, timed_pass,
                          UnboundTuple, UnboundedMultiTuple)
<<<<<<< HEAD
from devito.types import NThreads, TimeFunction, VectorTimeFunction, TensorTimeFunction

=======
from devito.types import NThreads, PThreadArray
>>>>>>> 20a9de80

__all__ = ['CoreOperator', 'CustomOperator',
           # Optimization options
           'ParTile', 'DiskSwapConfig', 'CompressionConfig']


class BasicOperator(Operator):

    # Default values for various optimization options

    CSE_MIN_COST = 1
    """
    Minimum computational cost of an operation to be eliminated as a
    common sub=expression.
    """

    CSE_ALGO = 'basic'
    """
    The algorithm to use for common sub-expression elimination.
    """

    FACT_SCHEDULE = 'basic'
    """
    The schedule to use for the computation of factorizations.
    """

    BLOCK_LEVELS = 1
    """
    Loop blocking depth. So, 1 => "blocks", 2 => "blocks" and "sub-blocks",
    3 => "blocks", "sub-blocks", and "sub-sub-blocks", ...
    """

    BLOCK_EAGER = True
    """
    Apply loop blocking as early as possible, and in particular prior to CIRE.
    """

    BLOCK_RELAX = False
    """
    If set to True, bypass the compiler heuristics that prevent loop blocking in
    situations where the performance impact might be detrimental.
    """

    CIRE_MINGAIN = 10
    """
    Minimum operation count reduction for a redundant expression to be optimized
    away. Higher (lower) values make a redundant expression less (more) likely to
    be optimized away.
    """

    CIRE_SCHEDULE = 'automatic'
    """
    Strategy used to schedule derivatives across loops. This impacts the operational
    intensity of the generated kernel.
    """

    PAR_COLLAPSE_NCORES = 4
    """
    Use a collapse clause if the number of available physical cores is greater
    than this threshold.
    """

    PAR_COLLAPSE_WORK = 100
    """
    Use a collapse clause if the trip count of the collapsable loops is statically
    known to exceed this threshold.
    """

    PAR_CHUNK_NONAFFINE = 3
    """
    Coefficient to adjust the chunk size in non-affine parallel loops.
    """

    PAR_DYNAMIC_WORK = 10
    """
    Use dynamic scheduling if the operation count per iteration exceeds this
    threshold. Otherwise, use static scheduling.
    """

    PAR_NESTED = 2
    """
    Use nested parallelism if the number of hyperthreads per core is greater
    than this threshold.
    """

    MAPIFY_REDUCE = False
    """
    Vector-expand all scalar reductions to turn them into explicit map-reductions,
    which may be easier to parallelize for certain backends.
    """

    EXPAND = True
    """
    Unroll all loops with short, numeric trip count, such as loops created by
    finite-difference derivatives.
    """

    DERIV_SCHEDULE = 'basic'
    """
    The schedule to use for the computation of finite-difference derivatives.
    Only meaningful when `EXPAND=False`.
    """

    MPI_MODES = tuple(mpi_registry)
    """
    The supported MPI modes.
    """

    DIST_DROP_UNWRITTEN = True
    """
    Drop halo exchanges for read-only Function, even in presence of
    stencil-like data accesses.
    """

    INDEX_MODE = "int32"
    """
    The type of the expression used to compute array indices. Either `int32`
    (default) or `int64`.
    """

    ERRCTL = None
    """
    Runtime error checking. If this option is enabled, the generated code will
    include runtime checks for various things that might go south, such as
    instability (e.g., NaNs), failed library calls (e.g., kernel launches).
    """

    _Target = None
    """
    The target language constructor, to be specified by subclasses.
    """

    @classmethod
    def _normalize_kwargs(cls, **kwargs):
        # Will be populated with dummy values; this method is actually overriden
        # by the subclasses
        o = {}
        oo = kwargs['options']

        # Execution modes
        o['mpi'] = False
        o['parallel'] = False

        if oo:
            raise InvalidOperator("Unrecognized optimization options: [%s]"
                                  % ", ".join(list(oo)))

        kwargs['options'].update(o)

        return kwargs

    @classmethod
    def _check_kwargs(cls, **kwargs):
        oo = kwargs['options']

        if oo['mpi'] and oo['mpi'] not in cls.MPI_MODES:
            raise InvalidOperator("Unsupported MPI mode `%s`" % oo['mpi'])

        if oo['cse-algo'] not in ('basic', 'smartsort', 'advanced'):
            raise InvalidArgument("Illegal `cse-algo` value")

        if oo['deriv-schedule'] not in ('basic', 'smart'):
            raise InvalidArgument("Illegal `deriv-schedule` value")
        if oo['deriv-unroll'] not in (False, 'inner', 'full'):
            raise InvalidArgument("Illegal `deriv-unroll` value")

        if oo['errctl'] not in (None, False, 'basic', 'max'):
            raise InvalidArgument("Illegal `errctl` value")

    def _autotune(self, args, setup):
        if setup in [False, 'off']:
            return args
        elif setup is True:
            level, mode = configuration['autotuning']
            level = level or 'basic'
            args, summary = autotune(self, args, level, mode)
        elif isinstance(setup, str):
            _, mode = configuration['autotuning']
            args, summary = autotune(self, args, setup, mode)
        elif isinstance(setup, tuple) and len(setup) == 2:
            level, mode = setup
            if level is False:
                return args
            else:
                args, summary = autotune(self, args, level, mode)
        else:
            raise ValueError("Expected bool, str, or 2-tuple, got `%s` instead"
                             % type(setup))

        # Record the tuned values
        self._state.setdefault('autotuning', []).append(summary)

        return args

    @cached_property
    def nthreads(self):
        nthreads = [i for i in self.input if isinstance(i, NThreads)]
        if len(nthreads) == 0:
            return 1
        else:
            assert len(nthreads) == 1
            return nthreads.pop()

    @cached_property
    def npthreads(self):
        symbols = FindSymbols().visit(self.body)
        ptas = [i for i in symbols if isinstance(i, PThreadArray)]
        return sum(i.size for i in ptas)


class CoreOperator(BasicOperator):
    pass


class CustomOperator(BasicOperator):

    @classmethod
    def _make_dsl_passes_mapper(cls, **kwargs):
        return {}

    @classmethod
    def _make_exprs_passes_mapper(cls, **kwargs):
        return {}

    @classmethod
    def _make_clusters_passes_mapper(cls, **kwargs):
        return {}

    @classmethod
    def _make_iet_passes_mapper(cls, **kwargs):
        # Dummy values
        noop = lambda i: i
        return {
            'mpi': noop,
            'parallel': noop
        }

    _known_passes = ()
    _known_passes_disabled = ()

    @classmethod
    def _build(cls, expressions, **kwargs):
        # Sanity check
        passes = as_tuple(kwargs['mode'])
        for i in passes:
            if i not in cls._known_passes:
                if i in cls._known_passes_disabled:
                    warning("Got explicit pass `%s`, but it's unsupported on an "
                            "Operator of type `%s`" % (i, str(cls)))
                else:
                    raise InvalidOperator("Unknown pass `%s`" % i)

        return super()._build(expressions, **kwargs)

    @classmethod
    @timed_pass(name='specializing.DSL')
    def _specialize_dsl(cls, expressions, **kwargs):
        passes = as_tuple(kwargs['mode'])

        # Fetch passes to be called
        passes_mapper = cls._make_dsl_passes_mapper(**kwargs)

        # Call passes
        for i in passes:
            try:
                expressions = passes_mapper[i](expressions)
            except KeyError:
                pass

        return expressions

    @classmethod
    @timed_pass(name='specializing.Expressions')
    def _specialize_exprs(cls, expressions, **kwargs):
        passes = as_tuple(kwargs['mode'])

        # Fetch passes to be called
        passes_mapper = cls._make_exprs_passes_mapper(**kwargs)

        # Call passes
        for i in passes:
            try:
                expressions = passes_mapper[i](expressions)
            except KeyError:
                pass

        return expressions

    @classmethod
    @timed_pass(name='specializing.Clusters')
    def _specialize_clusters(cls, clusters, **kwargs):
        passes = as_tuple(kwargs['mode'])

        # Fetch passes to be called
        passes_mapper = cls._make_clusters_passes_mapper(**kwargs)

        # Call passes
        for i in passes:
            try:
                clusters = passes_mapper[i](clusters)
            except KeyError:
                pass

        return clusters

    @classmethod
    @timed_pass(name='specializing.IET')
    def _specialize_iet(cls, graph, **kwargs):
        options = kwargs['options']
        sregistry = kwargs['sregistry']
        passes = as_tuple(kwargs['mode'])

        passes_mapper = cls._make_iet_passes_mapper(**kwargs)

        # Always attempt `mpi` codegen before anything else to maximize the
        # outcome of the other passes (e.g., shared-memory parallelism benefits
        # from HaloSpot optimization)
        # Note that if MPI is disabled then this pass will act as a no-op
        if 'mpi' not in passes:
            passes_mapper['mpi'](graph, **kwargs)

        # Run passes
        applied = []
        for i in passes:
            try:
                applied.append(passes_mapper[i])
                passes_mapper[i](graph)
            except KeyError:
                pass

        # Parallelism
        if passes_mapper['parallel'] not in applied and options['parallel']:
            passes_mapper['parallel'](graph)

        # Initialize the target-language runtime
        if 'init' not in passes:
            passes_mapper['init'](graph)

        # Symbol definitions
        cls._Target.DataManager(**kwargs).process(graph)

        # Linearize n-dimensional Indexeds
        if 'linearize' not in passes and options['linearize']:
            passes_mapper['linearize'](graph)

        # Enforce pthreads if CPU-GPU orchestration requested
        if 'orchestrate' in passes and 'pthreadify' not in passes:
            passes_mapper['pthreadify'](graph, sregistry=sregistry)

        return graph


# Wrappers for optimization options


class OptOption:
    pass


class ParTileArg(UnboundTuple):

    def __new__(cls, items, rule=None, tag=None):
        if items is None:
            items = tuple()
        obj = super().__new__(cls, *items)
        obj.rule = rule
        obj.tag = tag
        return obj


class ParTile(UnboundedMultiTuple, OptOption):

    def __new__(cls, items, default=None, sparse=None, reduce=None):
        if not items:
            return UnboundedMultiTuple()
        elif isinstance(items, bool):
            if not default:
                raise ValueError("Expected `default` value, got None")
            items = (ParTileArg(as_tuple(default)),)
        elif isinstance(items, (list, tuple)):
            if not items:
                raise ValueError("Expected at least one value")

            # Normalize to tuple of ParTileArgs

            x = items[0]
            if is_integer(x):
                # E.g., 32
                items = (ParTileArg(items),)

            elif x is None:
                # E.g. (None, None); to define the dimensionality of a block,
                # while the actual shape values remain parametric
                items = (ParTileArg(items),)

            elif isinstance(x, ParTileArg):
                # From a reconstruction
                pass

            elif isinstance(x, Iterable):
                if not x:
                    raise ValueError("Expected at least one value")

                try:
                    y = items[1]
                    if is_integer(y) or isinstance(y, str) or y is None:
                        # E.g., ((32, 4, 8), 'rule')
                        # E.g., ((32, 4, 8), 'rule', 'tag')
                        items = (ParTileArg(*items),)
                    else:
                        try:
                            # E.g., (((32, 4, 8), 'rule'), ((32, 4, 4), 'rule'))
                            # E.g., (((32, 4, 8), 'rule0', 'tag0'),
                            #        ((32, 4, 4), 'rule1', 'tag1'))
                            items = tuple(ParTileArg(*i) for i in items)
                        except TypeError:
                            # E.g., ((32, 4, 8), (32, 4, 4))
                            items = tuple(ParTileArg(i) for i in items)
                except IndexError:
                    # E.g., ((32, 4, 8),)
                    items = (ParTileArg(x),)
            else:
                raise ValueError("Expected int or tuple, got %s instead" % type(x))
        else:
            raise ValueError("Expected bool or iterable, got %s instead" % type(items))

        obj = super().__new__(cls, *items)
        obj.default = as_tuple(default)
        obj.sparse = as_tuple(sparse)
        obj.reduce = as_tuple(reduce)

        return obj

<<<<<<< HEAD

class CompressionConfig(OptOption):    
    """
    This class gathers objects that represent compression settings. 
    This class receives RATE, value and mode.
    
    mode must be one of the following options:
        - rate: in this case, you must give RATE
        - lossless;
        - accuracy: in this case you must give value as a tolerance
        - precision: in this case, you must give value as a precision
    """
    
    from typing import Union
    _methods_ = {'lossless': 'set_reversible', 'rate': 'set_rate', 'precision': 'set_precision', 'accuracy': 'set_accuracy'}
    
    @classmethod
    def _validate_params(cls, method, RATE, value):
        if method not in cls._methods_:
            raise Exception(f"mode must be one of the string options: {cls._methods_}")
        else:
            if method == 'rate' and (not isinstance(RATE, float) and not isinstance(RATE, int)):
                raise TypeError("In case of rate method, RATE must be either float or int")
            elif method == 'accuracy' and (not isinstance(value, float) and not isinstance(value, int)):
                raise TypeError("In case of accuracy method, value must be float or int")
            elif method == 'precision' and (not isinstance(value, int) or value <= 0):
                raise TypeError("In case of precision method, value must be a positive int")
    
    def __new__(cls, method: str, RATE: Union[float, int, None]=None, value: Union[float, int, None]=None):
        
        # Error handling
        cls._validate_params(method, RATE, value)
        
        obj = super().__new__(cls)
        obj.rate = RATE
        obj.value = value
        obj.method = cls._methods_[method]
        return obj

class DiskSwapConfig(OptOption):
    def _validate_functions(functions):
        if not functions:
            raise ValueError("Missing functions argument in disk swap configuration")
        
        funcs = functions if isinstance(functions, list) else [functions]
        
        # Unpack VectorTimeFunction and TensorTimeFunction
        final_funcs=[]
        for function in funcs:
            if isinstance(function, (VectorTimeFunction, TensorTimeFunction)):
                final_funcs.extend(function)
            else:
                final_funcs.append(function)
        
        for function in final_funcs:
            if not isinstance(function, TimeFunction):
                raise ValueError("Disk swap functions must be TimeFunction instances, got %s instead" % type(function))

        return final_funcs
    
    def _validate_mode(mode):
        if str(mode) != "write" and str(mode) != "read":
            raise ValueError("Disk swap mode must be write or read")

        return mode
    
    def _validate_compression(cc):
        if isinstance(cc, CompressionConfig):
            return cc
        else:
            return False
    
    def _validate_path(path):
        if not path:
             raise ValueError("Disk swap data path must be provided")
        elif isinstance(path, str):
            return path
        else:
            raise ValueError("Disk swap data path must be a string, got %s instead" % type(path))
        
    def _validate_folder(folder):
        if not folder:
             return None
        elif isinstance(folder, str):
            return folder
        else:
            raise ValueError("Disk swap data folder must be a string, got %s instead" % type(folder))
    
    def _validade_odirect(odirect):
        return bool(odirect)
    
    def _get_env_vars():
        #DiskSwapConfig parameters
        env_mode = os.environ.get('DEVITO_DSWAP_MODE')
            
        env_path = os.environ.get('DEVITO_DSWAP_PATH')
        
        env_folder = os.environ.get('DEVITO_DSWAP_FOLDER')
        
        env_odirect = os.environ.get('DEVITO_DSWAP_ODIRECT')
        
        
        #CompressionConfig parameters
        env_comp_mode = os.environ.get('DEVITO_DSWAP_COMPRESSION_MODE')
        
        env_comp_rate = os.environ.get('DEVITO_DSWAP_COMPRESSION_RATE')
        if env_comp_rate:
            try:
                env_comp_rate = float(env_comp_rate)
            except ValueError:
                raise ValueError("DEVITO_DSWAP_COMPRESSION_RATE must be a float-like representation, got %s instead" % env_comp_rate)
        
        env_comp_value = os.environ.get('DEVITO_DSWAP_COMPRESSION_VALUE')
        if env_comp_value:
            try:
                is_set_precision = env_comp_mode and env_comp_mode == "set_precision"
                env_comp_value = int(env_comp_value) if is_set_precision else float(env_comp_value)
            except ValueError:
                raise ValueError("DEVITO_DSWAP_COMPRESSION_VALUE must be an int (for set_precision mode) or float-like representation, got %s instead"
                                 % env_comp_value)
        
        env_compression_config = CompressionConfig(mode=env_comp_mode, RATE=env_comp_rate, value=env_comp_value) if env_comp_mode else None
        
        return env_mode, env_path, env_folder, env_odirect, env_compression_config
    
    def __new__(cls, **kwargs):        
        obj = super().__new__(cls)
        
        env_mode, env_path, env_folder, env_odirect, env_compression_config = cls._get_env_vars()
        
        kcomp = kwargs.get('compression')
        comp = kcomp if kcomp is not None else env_compression_config
        
        kodirect = kwargs.get('odirect')
        odirect = kodirect if kodirect is not None else env_odirect
        
        obj.functions = cls._validate_functions(kwargs.get('functions'))  
        obj.mode = cls._validate_mode(kwargs.get('mode') or env_mode)
        obj.compression = cls._validate_compression(comp)
        obj.path = cls._validate_path(kwargs.get('path') or env_path)
        obj.folder = cls._validate_folder(kwargs.get('folder') or env_folder)
        obj.odirect = cls._validade_odirect(odirect)         
        return obj
=======
    @property
    def is_multi(self):
        return len(self) > 1
>>>>>>> 20a9de80
<|MERGE_RESOLUTION|>--- conflicted
+++ resolved
@@ -12,12 +12,8 @@
 from devito.operator import Operator
 from devito.tools import (as_tuple, is_integer, timed_pass,
                           UnboundTuple, UnboundedMultiTuple)
-<<<<<<< HEAD
-from devito.types import NThreads, TimeFunction, VectorTimeFunction, TensorTimeFunction
-
-=======
-from devito.types import NThreads, PThreadArray
->>>>>>> 20a9de80
+from devito.types import NThreads, TimeFunction, VectorTimeFunction, TensorTimeFunction, PThreadArray
+
 
 __all__ = ['CoreOperator', 'CustomOperator',
            # Optimization options
@@ -450,8 +446,10 @@
         obj.reduce = as_tuple(reduce)
 
         return obj
-
-<<<<<<< HEAD
+    
+    @property
+    def is_multi(self):
+        return len(self) > 1
 
 class CompressionConfig(OptOption):    
     """
@@ -594,9 +592,4 @@
         obj.path = cls._validate_path(kwargs.get('path') or env_path)
         obj.folder = cls._validate_folder(kwargs.get('folder') or env_folder)
         obj.odirect = cls._validade_odirect(odirect)         
-        return obj
-=======
-    @property
-    def is_multi(self):
-        return len(self) > 1
->>>>>>> 20a9de80
+        return obj