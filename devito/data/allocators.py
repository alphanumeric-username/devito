--- conflicted
+++ resolved
@@ -13,14 +13,9 @@
 from devito.parameters import configuration
 from devito.tools import dtype_to_ctype, is_integer
 
-<<<<<<< HEAD
-
-__all__ = ['ALLOC_FLAT', 'ALLOC_NUMA_LOCAL', 'ALLOC_NUMA_ANY',
-=======
 __all__ = ['ALLOC_ALIGNED', 'ALLOC_NUMA_LOCAL', 'ALLOC_NUMA_ANY',
->>>>>>> f0125897
            'ALLOC_KNL_MCDRAM', 'ALLOC_KNL_DRAM', 'ALLOC_GUARD',
-           'ALLOC_CUPY', 'default_allocator']
+           'default_allocator']
 
 
 class AbstractMemoryAllocator:
@@ -100,31 +95,6 @@
         datasize = int(reduce(mul, shape))
         ctype = dtype_to_ctype(dtype)
 
-<<<<<<< HEAD
-        c_pointer, memfree_args = self._alloc_C_libcall(size, ctype)
-        if c_pointer is None:
-            raise RuntimeError("Unable to allocate %d elements in memory", str(size))
-
-        if c_pointer:
-            # cast to 1D array of the specified size
-            ctype_1d = ctype * size
-            buf = ctypes.cast(c_pointer, ctypes.POINTER(ctype_1d)).contents
-            pointer = np.frombuffer(buf, dtype=dtype)
-
-        # During the execution in MPI, domain splitting can generate a situation where
-        # the allocated data size is zero, as we have observed with Sparse Functions.
-        # When this occurs, Cupy returns a pointer with a value of zero. This
-        # conditional statement was defined for this case.
-        else:
-            pointer = np.empty(shape=(0), dtype=dtype)
-
-        # pointer.reshape should not be used here because it may introduce a copy
-        # From https://docs.scipy.org/doc/numpy/reference/generated/numpy.reshape.html:
-        # It is not always possible to change the shape of an array without copying the
-        # data. If you want an error to be raised when the data is copied, you should
-        # assign the new shape to the shape attribute of the array:
-        pointer.shape = shape
-=======
         # Add padding, if any
         try:
             padleft, padright = padding
@@ -154,7 +124,6 @@
         #   is copied, you should assign the new shape to the shape attribute
         #   of the array:
         array.shape = shape
->>>>>>> f0125897
 
         return (array, memfree_args)
 
@@ -368,56 +337,7 @@
         return self._node == 'local'
 
 
-<<<<<<< HEAD
-class CupyAllocator(MemoryAllocator):
-
-    """
-    Memory allocator based on Unified Memory concept. The allocation is made using Cupy.
-    """
-    _mempool = None
-
-    @classmethod
-    def initialize(cls):
-
-        try:
-            import cupy as cp
-            cls.lib = cp
-            cls._initialize_shared_memory()
-            try:
-                from devito.mpi import MPI
-                cls.MPI = MPI
-                cls._set_device_for_mpi()
-            except:
-                cls.MPI = None
-        except:
-            cls.lib = None
-
-    @classmethod
-    def _initialize_shared_memory(cls):
-        cls._mempool = cls.lib.cuda.MemoryPool(cls.lib.cuda.malloc_managed)
-        cls.lib.cuda.set_allocator(cls._mempool.malloc)
-
-    @classmethod
-    def _set_device_for_mpi(cls):
-        if cls.MPI.Is_initialized():
-            n_gpu = cls.lib.cuda.runtime.getDeviceCount()
-            rank_l = cls.MPI.COMM_WORLD.Split_type(cls.MPI.COMM_TYPE_SHARED).Get_rank()
-            cls.lib.cuda.runtime.setDevice(rank_l % n_gpu)
-
-    def _alloc_C_libcall(self, size, ctype):
-        if not self.available():
-            raise ImportError("Couldn't initialize cupy or MPI elements of alocation")
-        mem_obj = self.lib.zeros(size, dtype=self.lib.float64)
-        return mem_obj.data.ptr, (mem_obj,)
-
-    def free(self, _):
-        self._mempool.free_all_blocks()
-
-
-class ExternalAllocator(MemoryAllocator):
-=======
 class DataReference(MemoryAllocator):
->>>>>>> f0125897
 
     """
     A DataReference is used to assign pre-existing user data to Functions.
@@ -476,7 +396,6 @@
 ALLOC_KNL_MCDRAM = NumaAllocator(1)
 ALLOC_NUMA_ANY = NumaAllocator('any')
 ALLOC_NUMA_LOCAL = NumaAllocator('local')
-ALLOC_CUPY = CupyAllocator()
 
 custom_allocators = {
     'fallback': ALLOC_ALIGNED,
