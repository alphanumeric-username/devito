--- conflicted
+++ resolved
@@ -1,16 +1,11 @@
 from ctypes import c_double, c_void_p, c_int, Structure, c_uint64, c_int64, c_int
 import numpy as np
 import sympy
-<<<<<<< HEAD
-from sympy.core.core import ordering_of_classes
-from sympy.codegen.ast import SignedIntType
-=======
 try:
     from sympy.core.core import ordering_of_classes
 except ImportError:
     # Moved in 1.13
     from sympy.core.basic import ordering_of_classes
->>>>>>> 20a9de80
 
 from devito.types import Array, CompositeObject, Indexed, Symbol, LocalObject
 from devito.types.basic import IndexedData
