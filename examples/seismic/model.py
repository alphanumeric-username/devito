import numpy as np
from sympy import finite_diff_weights as fd_w
try:
    import pytest
except:
    pass

from devito import (Grid, SubDomain, Function, Constant, warning,
                    SubDimension, Eq, Inc, Operator, div, sin, Abs)
from devito.builtins import initialize_function, gaussian_smooth, mmax, mmin
from devito.tools import as_tuple

__all__ = ['SeismicModel', 'Model', 'ModelElastic',
           'ModelViscoelastic', 'ModelViscoacoustic']


def initialize_damp(damp, padsizes, spacing, abc_type="damp", fs=False):
    """
    Initialize damping field with an absorbing boundary layer.

    Parameters
    ----------
    damp : Function
        The damping field for absorbing boundary condition.
    nbl : int
        Number of points in the damping layer.
    spacing :
        Grid spacing coefficient.
    mask : bool, optional
        whether the dampening is a mask or layer.
        mask => 1 inside the domain and decreases in the layer
        not mask => 0 inside the domain and increase in the layer
    """

    eqs = [Eq(damp, 1.0 if abc_type == "mask" else 0.0)]
    for (nbl, nbr), d in zip(padsizes, damp.dimensions):
        if not fs or d is not damp.dimensions[-1]:
            dampcoeff = 1.5 * np.log(1.0 / 0.001) / (nbl)
            # left
            dim_l = SubDimension.left(name='abc_%s_l' % d.name, parent=d,
                                      thickness=nbl)
            pos = Abs((nbl - (dim_l - d.symbolic_min) + 1) / float(nbl))
            val = dampcoeff * (pos - sin(2*np.pi*pos)/(2*np.pi))
            val = -val if abc_type == "mask" else val
            eqs += [Inc(damp.subs({d: dim_l}), val/d.spacing)]
        # right
        dampcoeff = 1.5 * np.log(1.0 / 0.001) / (nbr)
        dim_r = SubDimension.right(name='abc_%s_r' % d.name, parent=d,
                                   thickness=nbr)
        pos = Abs((nbr - (d.symbolic_max - dim_r) + 1) / float(nbr))
        val = dampcoeff * (pos - sin(2*np.pi*pos)/(2*np.pi))
        val = -val if abc_type == "mask" else val
        eqs += [Inc(damp.subs({d: dim_r}), val/d.spacing)]

    Operator(eqs, name='initdamp')()


class PhysicalDomain(SubDomain):

    name = 'physdomain'

    def __init__(self, so, fs=False):
        super().__init__()
        self.so = so
        self.fs = fs

    def define(self, dimensions):
        map_d = {d: d for d in dimensions}
        if self.fs:
            map_d[dimensions[-1]] = ('middle', self.so, 0)
        return map_d


class FSDomain(SubDomain):

    name = 'fsdomain'

    def __init__(self, so):
        super().__init__()
        self.size = so

    def define(self, dimensions):
        """
        Definition of the upper section of the domain for wrapped indices FS.
        """

        return {d: (d if not d == dimensions[-1] else ('left', self.size))
                for d in dimensions}


class GenericModel:
    """
    General model class with common properties
    """
    def __init__(self, origin, spacing, shape, space_order, nbl=20,
                 dtype=np.float32, subdomains=(), bcs="damp", grid=None,
                 fs=False):
        self.shape = shape
        self.space_order = space_order
        self.nbl = int(nbl)
        self.origin = tuple([dtype(o) for o in origin])
        self.fs = fs
        # Default setup
        origin_pml = [dtype(o - s*nbl) for o, s in zip(origin, spacing)]
        shape_pml = np.array(shape) + 2 * self.nbl

        # Model size depending on freesurface
        physdomain = PhysicalDomain(space_order, fs=fs)
        subdomains = subdomains + (physdomain,)
        if fs:
            fsdomain = FSDomain(space_order)
            subdomains = subdomains + (fsdomain,)
            origin_pml[-1] = origin[-1]
            shape_pml[-1] -= self.nbl

        # Origin of the computational domain with boundary to inject/interpolate
        # at the correct index
        if grid is None:
            # Physical extent is calculated per cell, so shape - 1
            extent = tuple(np.array(spacing) * (shape_pml - 1))
            self.grid = Grid(extent=extent, shape=shape_pml, origin=origin_pml,
                             dtype=dtype, subdomains=subdomains)
        else:
            self.grid = grid

        self._physical_parameters = set()
        self.damp = None
        self._initialize_bcs(bcs=bcs)

    def _initialize_bcs(self, bcs="damp"):
        # Create dampening field as symbol `damp`
        if self.nbl == 0:
            self.damp = 1 if bcs == "mask" else 0
            return

        # First initialization
        init = self.damp is None
        # Get current Function if already initialized
        self.damp = self.damp or Function(name="damp", grid=self.grid,
                                          space_order=self.space_order)
        if callable(bcs):
            bcs(self.damp, self.nbl)
        else:
            re_init = ((bcs == "mask" and mmin(self.damp) == 0) or
                       (bcs == "damp" and mmax(self.damp) == 1))
            if init or re_init:
                if re_init and not init:
                    bcs_o = "damp" if bcs == "mask" else "mask"
                    warning("Re-initializing damp profile from %s to %s" % (bcs_o, bcs))
                    warning("Model has to be created with `bcs=\"%s\"`"
                            "for this WaveSolver" % bcs)
                initialize_damp(self.damp, self.padsizes, self.spacing,
                                abc_type=bcs, fs=self.fs)
        self._physical_parameters.update(['damp'])

    @property
    def padsizes(self):
        """
        Padding size for each dimension.
        """
        padsizes = [(self.nbl, self.nbl) for _ in range(self.dim-1)]
        padsizes.append((0 if self.fs else self.nbl, self.nbl))
        return padsizes

    def physical_params(self, **kwargs):
        """
        Return all set physical parameters and update to input values if provided
        """
        known = [getattr(self, i) for i in self.physical_parameters]
        return {i.name: kwargs.get(i.name, i) or i for i in known}

    def _gen_phys_param(self, field, name, space_order, is_param=True,
                        default_value=0, avg_mode='arithmetic', **kwargs):
        if field is None:
            return default_value
        if isinstance(field, np.ndarray):
            function = Function(name=name, grid=self.grid, space_order=space_order,
                                parameter=is_param, avg_mode=avg_mode)
            initialize_function(function, field, self.padsizes)
        else:
            function = Constant(name=name, value=field, dtype=self.grid.dtype)
        self._physical_parameters.update([name])
        return function

    @property
    def physical_parameters(self):
        return as_tuple(self._physical_parameters)

    @property
    def dim(self):
        """
        Spatial dimension of the problem and model domain.
        """
        return self.grid.dim

    @property
    def spacing(self):
        """
        Grid spacing for all fields in the physical model.
        """
        return self.grid.spacing

    @property
    def space_dimensions(self):
        """
        Spatial dimensions of the grid
        """
        return self.grid.dimensions

    @property
    def spacing_map(self):
        """
        Map between spacing symbols and their values for each `SpaceDimension`.
        """
        return self.grid.spacing_map

    @property
    def dtype(self):
        """
        Data type for all assocaited data objects.
        """
        return self.grid.dtype

    @property
    def domain_size(self):
        """
        Physical size of the domain as determined by shape and spacing
        """
        return tuple((d-1) * s for d, s in zip(self.shape, self.spacing))


class SeismicModel(GenericModel):
    """
    The physical model used in seismic inversion processes.

    Parameters
    ----------
    origin : tuple of floats
        Origin of the model in m as a tuple in (x,y,z) order.
    spacing : tuple of floats
        Grid size in m as a Tuple in (x,y,z) order.
    shape : tuple of int
        Number of grid points size in (x,y,z) order.
    space_order : int
        Order of the spatial stencil discretisation.
    vp : array_like or float
        Velocity in km/s.
    nbl : int, optional
        The number of absorbin layers for boundary damping.
    bcs: str or callable
        Absorbing boundary type ("damp" or "mask") or initializer.
    dtype : np.float32 or np.float64
        Defaults to np.float32.
    epsilon : array_like or float, optional
        Thomsen epsilon parameter (0<epsilon<1).
    delta : array_like or float
        Thomsen delta parameter (0<delta<1), delta<epsilon.
    theta : array_like or float
        Tilt angle in radian.
    phi : array_like or float
        Asymuth angle in radian.
    b : array_like or float
        Buoyancy.
    vs : array_like or float
        S-wave velocity.
    qp : array_like or float
        P-wave attenuation.
    qs : array_like or float
        S-wave attenuation.
    """
    _known_parameters = ['vp', 'damp', 'vs', 'b', 'epsilon', 'delta',
                         'theta', 'phi', 'qp', 'qs', 'lam', 'mu']

    def __init__(self, origin, spacing, shape, space_order, vp, nbl=20, fs=False,
                 dtype=np.float32, subdomains=(), bcs="mask", grid=None, **kwargs):
        super().__init__(origin, spacing, shape, space_order, nbl,
                         dtype, subdomains, grid=grid, bcs=bcs, fs=fs)

        # Initialize physics
        self._initialize_physics(vp, space_order, **kwargs)

        # User provided dt
        self._dt = kwargs.get('dt')
        # Some wave equation need a rescaled dt that can't be infered from the model
        # parameters, such as isoacoustic OT4 that can use a dt sqrt(3) larger than
        # isoacoustic OT2. This property should be set from a wavesolver or after model
        # instanciation only via model.dt_scale = value.
        self._dt_scale = 1

    def _initialize_physics(self, vp, space_order, **kwargs):
        """
        Initialize physical parameters and type of physics from inputs.
        The types of physics supported are:
        - acoustic: [vp, b]
        - elastic: [vp, vs, b] represented through Lame parameters [lam, mu, b]
        - visco-acoustic: [vp, b, qp]
        - visco-elastic: [vp, vs, b, qs]
        - vti: [vp, epsilon, delta]
        - tti: [epsilon, delta, theta, phi]
        """
        params = []
        # Buoyancy
        b = kwargs.get('b', 1)

        # Initialize elastic with Lame parametrization
        if 'vs' in kwargs:
            vs = kwargs.pop('vs')
            self.lam = self._gen_phys_param((vp**2 - 2. * vs**2)/b, 'lam', space_order,
                                            is_param=True)
<<<<<<< HEAD
            self.mu = self._gen_phys_param(vs**2 / b, 'mu', space_order, is_param=True)

=======
            # Need to add small value to avoid division by zero
            if isinstance(vs, np.ndarray):
                vs = vs + 1e-12
            self.mu = self._gen_phys_param(vs**2 / b, 'mu', space_order, is_param=True,
                                           avg_mode='harmonic')
>>>>>>> 2f18ab81
        else:
            # All other seismic models have at least a velocity
            self.vp = self._gen_phys_param(vp, 'vp', space_order)
        # Initialize rest of the input physical parameters
        for name in self._known_parameters:
            if kwargs.get(name) is not None:
                field = self._gen_phys_param(kwargs.get(name), name, space_order)
                setattr(self, name, field)
                params.append(name)

    @property
    def _max_vp(self):
        if 'vp' in self._physical_parameters:
            return mmax(self.vp)
        else:
            return np.sqrt(mmin(self.b) * (mmax(self.lam) + 2 * mmax(self.mu)))

    @property
    def _thomsen_scale(self):
        # Update scale for tti
        if 'epsilon' in self._physical_parameters:
            return np.sqrt(1 + 2 * mmax(self.epsilon))
        return 1

    @property
    def dt_scale(self):
        return self._dt_scale

    @dt_scale.setter
    def dt_scale(self, val):
        self._dt_scale = val

    @property
    def _cfl_coeff(self):
        """
        Courant number from the physics and spatial discretization order.
        The CFL coefficients are described in:
        - https://doi.org/10.1137/0916052 for the elastic case
        - https://library.seg.org/doi/pdf/10.1190/1.1444605 for the acoustic case
        """
        # Elasic coefficient (see e.g )
        if 'lam' in self._physical_parameters or 'vs' in self._physical_parameters:
            coeffs = fd_w(1, range(-self.space_order//2+1, self.space_order//2+1), .5)
            c_fd = sum(np.abs(coeffs[-1][-1])) / 2
            return .95 * np.sqrt(self.dim) / self.dim / c_fd
        a1 = 4  # 2nd order in time
        coeffs = fd_w(2, range(-self.space_order, self.space_order+1), 0)[-1][-1]
        return np.sqrt(a1/float(self.grid.dim * sum(np.abs(coeffs))))

    @property
    def critical_dt(self):
        """
        Critical computational time step value from the CFL condition.
        """
        # For a fixed time order this number decreases as the space order increases.
        #
        # The CFL condtion is then given by
        # dt <= coeff * h / (max(velocity))
        dt = self._cfl_coeff * np.min(self.spacing) / (self._thomsen_scale*self._max_vp)
        dt = self.dtype("%.3e" % (self.dt_scale * dt))
        if self._dt:
            return self._dt
        return dt

    def update(self, name, value):
        """
        Update the physical parameter param.
        """
        try:
            param = getattr(self, name)
        except AttributeError:
            # No physical parameter with tha name, create it
            setattr(self, name, self._gen_phys_param(value, name, self.space_order))
            return
        # Update the physical parameter according to new value
        if isinstance(value, np.ndarray):
            if value.shape == param.shape:
                param.data[:] = value[:]
            elif value.shape == self.shape:
                initialize_function(param, value, self.nbl)
            else:
                raise ValueError("Incorrect input size %s for model" % value.shape +
                                 " %s without or %s with padding" % (self.shape,
                                                                     param.shape))
        else:
            param.data = value

    @property
    def m(self):
        """
        Squared slowness.
        """
        return 1 / (self.vp * self.vp)

    @property
    def dm(self):
        """
        Create a simple model perturbation from the velocity as `dm = div(vp)`.
        """
        dm = Function(name="dm", grid=self.grid, space_order=self.space_order)
        Operator(Eq(dm, div(self.vp)), subs=self.spacing_map)()
        return dm

    def smooth(self, physical_parameters, sigma=5.0):
        """
        Apply devito.gaussian_smooth to model physical parameters.

        Parameters
        ----------
        physical_parameters : string or tuple of string
            Names of the fields to be smoothed.
        sigma : float
            Standard deviation of the smoothing operator.
        """
        model_parameters = self.physical_params()
        for i in physical_parameters:
            gaussian_smooth(model_parameters[i], sigma=sigma)
        return


@pytest.mark.parametrize('shape', [(51, 51), (16, 16, 16)])
def test_model_update(shape):

    # Set physical properties as numpy arrays
    vp = np.full(shape, 2.5, dtype=np.float32)  # vp constant of 2.5 km/s
    qp = 3.516*((vp[:]*1000.)**2.2)*10**(-6)  # Li's empirical formula
    b = 1 / (0.31*(vp[:]*1000.)**0.25)  # Gardner's relation

    # Define a simple visco-acoustic model from the physical parameters above
    va_model = SeismicModel(space_order=4, vp=vp, qp=qp, b=b, nbl=10,
                            origin=tuple([0. for _ in shape]), shape=shape,
                            spacing=[20. for _ in shape],)

    # Define a simple acoustic model with vp=1.5 km/s
    model = SeismicModel(space_order=4, vp=np.full_like(vp, 1.5), nbl=10,
                         origin=tuple([0. for _ in shape]), shape=shape,
                         spacing=[20. for _ in shape],)

    # Define a velocity Function
    vp_fcn = Function(name='vp0', grid=model.grid, space_order=4)
    vp_fcn.data[:] = 2.5

    # Test 1. Update vp of acoustic model from array
    model.update('vp', vp)
    assert np.array_equal(va_model.vp.data, model.vp.data)

    # Test 2. Update vp of acoustic model from Function
    model.update('vp', vp_fcn.data)
    assert np.array_equal(va_model.vp.data, model.vp.data)

    # Test 3. Create a new physical parameter in the acoustic model from array
    model.update('qp', qp)
    assert np.array_equal(va_model.qp.data, model.qp.data)

    # Make a set of physical parameters from each model
    tpl1_set = set(va_model.physical_parameters)
    tpl2_set = set(model.physical_parameters)

    # Physical parameters in either set but not in the intersection.
    diff_phys_par = tuple(tpl1_set ^ tpl2_set)

    # Turn acoustic model (it is just lacking 'b') into a visco-acoustic model
    slices = tuple(slice(model.nbl, -model.nbl) for _ in range(model.dim))
    for i in diff_phys_par:
        # Test 4. Create a new physical parameter in the acoustic model from function
        model.update(i, getattr(va_model, i).data[slices])
        assert np.array_equal(getattr(model, i).data, getattr(va_model, i).data)


# For backward compatibility
Model = SeismicModel
ModelElastic = SeismicModel
ModelViscoelastic = SeismicModel
ModelViscoacoustic = SeismicModel<|MERGE_RESOLUTION|>--- conflicted
+++ resolved
@@ -307,16 +307,11 @@
             vs = kwargs.pop('vs')
             self.lam = self._gen_phys_param((vp**2 - 2. * vs**2)/b, 'lam', space_order,
                                             is_param=True)
-<<<<<<< HEAD
-            self.mu = self._gen_phys_param(vs**2 / b, 'mu', space_order, is_param=True)
-
-=======
             # Need to add small value to avoid division by zero
             if isinstance(vs, np.ndarray):
                 vs = vs + 1e-12
             self.mu = self._gen_phys_param(vs**2 / b, 'mu', space_order, is_param=True,
                                            avg_mode='harmonic')
->>>>>>> 2f18ab81
         else:
             # All other seismic models have at least a velocity
             self.vp = self._gen_phys_param(vp, 'vp', space_order)
