# coding: utf-8
from __future__ import print_function

import numpy as np

from devito.at_controller import AutoTuner
from examples.source_type import SourceLike
from examples.tti.tti_operators import *


class TTI_cg:
    """ Class to setup the problem for the Acoustic Wave
        Note: s_order must always be greater than t_order
    """
    def __init__(self, model, data, source=None, t_order=2, s_order=2, nbpml=40):
        self.model = model
        self.t_order = t_order
        self.s_order = s_order
        self.data = data
        self.dtype = np.float32
        self.dt = model.get_critical_dt()
        self.model.nbpml = nbpml
        self.model.set_origin(nbpml)
        self.data.reinterpolate(self.dt)

        if source is not None:
            self.source = source.read()
            self.source.reinterpolate(self.dt)
            source_time = self.source.traces[0, :]
            while len(source_time) < self.data.nsamples:
                source_time = np.append(source_time, [0.0])
            self.data.set_source(source_time, self.dt, self.data.source_coords)

        def damp_boundary(damp):
            h = self.model.get_spacing()
            dampcoeff = 1.5 * np.log(1.0 / 0.001) / (40 * h)
            nbpml = self.model.nbpml
            num_dim = len(damp.shape)
            for i in range(nbpml):
                pos = np.abs((nbpml-i)/float(nbpml))
                val = dampcoeff * (pos - np.sin(2*np.pi*pos)/(2*np.pi))
                if num_dim == 2:
                    damp[i, :] += val
                    damp[-(i + 1), :] += val
                    damp[:, i] += val
                    damp[:, -(i + 1)] += val
                else:
                    damp[i, :, :] += val
                    damp[-(i + 1), :, :] += val
                    damp[:, i, :] += val
                    damp[:, -(i + 1), :] += val
                    damp[:, :, i] += val
                    damp[:, :, -(i + 1)] += val

        self.damp = DenseData(name="damp", shape=self.model.get_shape_comp(),
                              dtype=self.dtype)
        # Initialize damp by calling the function that can precompute damping
        damp_boundary(self.damp.data)
        srccoord = np.array(self.data.source_coords, dtype=self.dtype)[np.newaxis, :]
        if len(self.damp.shape) == 2 and srccoord.shape[1] == 3:
            srccoord = np.delete(srccoord, 1, 1)
        if len(self.damp.shape) == 2 and self.data.receiver_coords.shape[1] == 3:
            self.data.receiver_coords = np.delete(self.data.receiver_coords, 1, 1)
        self.src = SourceLike(name="src", npoint=1, nt=data.shape[1],
                              dt=self.dt, h=self.model.get_spacing(),
                              coordinates=srccoord, ndim=len(self.damp.shape),
                              dtype=self.dtype, nbpml=nbpml)
        self.src.data[:] = data.get_source()[:, np.newaxis]

    def Forward(self, save=False, cse=True, auto_tuning=False,
                cache_blocking=None, compiler=None):
        fw = ForwardOperator(self.model, self.src, self.damp, self.data,
                             time_order=self.t_order, spc_order=self.s_order,
                             profile=True, save=save, cache_blocking=cache_blocking,
                             cse=cse, compiler=compiler)

        if auto_tuning:
            fw_new = ForwardOperator(self.model, self.src, self.damp, self.data,
                                     time_order=self.t_order, spc_order=self.s_order,
                                     profile=True, save=save, cse=cse, compiler=compiler)

            at = AutoTuner(fw_new)
            at.auto_tune_blocks(self.s_order + 1, self.s_order * 4 + 2)
            fw.propagator.cache_blocking = at.block_size

        u, v, rec = fw.apply()
        return (rec.data, u.data, v.data,
<<<<<<< HEAD
                fw.propagator.gflops, fw.propagator.oi, fw.propagator.timings)
=======
                fw.propagator.gflopss, fw.propagator.oi, fw.propagator.timings)

    def Adjoint(self, rec, cache_blocking=None):
        adj = AdjointOperator(self.model, self.damp, self.data, rec,
                              time_order=self.t_order, spc_order=self.s_order,
                              cache_blocking=cache_blocking)
        srca = adj.apply()[0]
        return srca.data
>>>>>>> 5689d3ad
<|MERGE_RESOLUTION|>--- conflicted
+++ resolved
@@ -85,15 +85,4 @@
 
         u, v, rec = fw.apply()
         return (rec.data, u.data, v.data,
-<<<<<<< HEAD
-                fw.propagator.gflops, fw.propagator.oi, fw.propagator.timings)
-=======
-                fw.propagator.gflopss, fw.propagator.oi, fw.propagator.timings)
-
-    def Adjoint(self, rec, cache_blocking=None):
-        adj = AdjointOperator(self.model, self.damp, self.data, rec,
-                              time_order=self.t_order, spc_order=self.s_order,
-                              cache_blocking=cache_blocking)
-        srca = adj.apply()[0]
-        return srca.data
->>>>>>> 5689d3ad
+                fw.propagator.gflopss, fw.propagator.oi, fw.propagator.timings)