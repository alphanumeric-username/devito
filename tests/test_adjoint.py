import numpy as np
import pytest

from devito import Operator, norm, Function, Grid, SparseFunction, inner
from devito.logger import info
from examples.seismic import demo_model
from examples.seismic.acoustic import acoustic_setup
from examples.seismic.tti import tti_setup
from examples.seismic.viscoacoustic import viscoacoustic_setup
from examples.seismic.stiffness import iso_elastic_setup
from examples.seismic.stiffness import generic_elastic_setup
<<<<<<< HEAD
=======
from examples.seismic.stiffness import iso_elastic_setup
>>>>>>> 98776e84
from examples.seismic.vector_reflectivity import vector_reflectivity_setup

presets = {
    'constant': {'preset': 'constant-isotropic'},
    'layers': {'preset': 'layers-isotropic', 'nlayers': 2},
    'layers-fs': {'preset': 'layers-isotropic', 'nlayers': 2, 'fs': True},
    'layers-tti': {'preset': 'layers-tti', 'nlayers': 2},
    'layers-tti-fs': {'preset': 'layers-tti', 'nlayers': 2, 'fs': True},
    'layers-viscoacoustic': {'preset': 'layers-viscoacoustic', 'nlayers': 2},
    'layers-elastic': {'preset': 'layers-elastic', 'nlayers': 2},
}


class TestAdjoint:
    @pytest.mark.parametrize('mkey, shape, kernel, space_order, time_order, setup_func', [
        # 1 tests with varying time and space orders
        ('layers', (60, ), 'OT2', 12, 2, acoustic_setup),
        ('layers', (60, ), 'OT2', 8, 2, acoustic_setup),
        ('layers', (60, ), 'OT4', 4, 2, acoustic_setup),
        # 2D tests with varying time and space orders
        ('layers', (60, 70), 'OT2', 12, 2, acoustic_setup),
        ('layers', (60, 70), 'OT2', 8, 2, acoustic_setup),
        ('layers', (60, 70), 'OT2', 4, 2, acoustic_setup),
        ('layers', (60, 70), 'OT4', 2, 2, acoustic_setup),
        # 2D test with 2 layers and freesurface
        ('layers-fs', (60, 70), 'OT2', 4, 2, acoustic_setup),
        # 3D tests with varying time and space orders
        ('layers', (60, 70, 80), 'OT2', 8, 2, acoustic_setup),
        ('layers', (60, 70, 80), 'OT2', 6, 2, acoustic_setup),
        ('layers', (60, 70, 80), 'OT2', 4, 2, acoustic_setup),
        ('layers', (60, 70, 80), 'OT4', 2, 2, acoustic_setup),
        # Constant model in 2D and 3D
        ('constant', (60, 70), 'OT2', 10, 2, acoustic_setup),
        ('constant', (60, 70, 80), 'OT2', 8, 2, acoustic_setup),
        ('constant', (60, 70), 'OT2', 4, 2, acoustic_setup),
        ('constant', (60, 70, 80), 'OT4', 2, 2, acoustic_setup),
        # 2D TTI tests with varying space orders
        ('layers-tti', (30, 35), 'centered', 8, 2, tti_setup),
        ('layers-tti', (30, 35), 'centered', 4, 2, tti_setup),
        ('layers-tti', (30, 35), 'staggered', 8, 1, tti_setup),
        ('layers-tti', (30, 35), 'staggered', 4, 1, tti_setup),
        # 2D TTI test with 2 layers and freesurface
        ('layers-tti-fs', (30, 35), 'centered', 4, 2, tti_setup),
        # 3D TTI tests with varying space orders
        ('layers-tti', (30, 35, 40), 'centered', 8, 2, tti_setup),
        ('layers-tti', (30, 35, 40), 'centered', 4, 2, tti_setup),
        ('layers-tti', (30, 35, 40), 'staggered', 8, 1, tti_setup),
        ('layers-tti', (30, 35, 40), 'staggered', 4, 1, tti_setup),
        # 2D SLS Viscoacoustic tests with varying space and equation orders
        ('layers-viscoacoustic', (20, 25), 'sls', 4, 1, viscoacoustic_setup),
        ('layers-viscoacoustic', (20, 25), 'sls', 2, 1, viscoacoustic_setup),
        ('layers-viscoacoustic', (20, 25), 'sls', 4, 2, viscoacoustic_setup),
        ('layers-viscoacoustic', (20, 25), 'sls', 2, 2, viscoacoustic_setup),
        # 3D SLS Viscoacoustic tests with varying space and equation orders
        ('layers-viscoacoustic', (20, 25, 20), 'sls', 4, 1, viscoacoustic_setup),
        ('layers-viscoacoustic', (20, 25, 20), 'sls', 2, 1, viscoacoustic_setup),
        ('layers-viscoacoustic', (20, 25, 20), 'sls', 4, 2, viscoacoustic_setup),
        ('layers-viscoacoustic', (20, 25, 20), 'sls', 2, 2, viscoacoustic_setup),
        # 2D Ren Viscoacoustic tests with varying space and equation orders
        ('layers-viscoacoustic', (20, 25), 'kv', 4, 1, viscoacoustic_setup),
        ('layers-viscoacoustic', (20, 25), 'kv', 2, 1, viscoacoustic_setup),
        ('layers-viscoacoustic', (20, 25), 'kv', 4, 2, viscoacoustic_setup),
        ('layers-viscoacoustic', (20, 25), 'kv', 2, 2, viscoacoustic_setup),
        # 3D Ren Viscoacoustic tests with varying space and equation orders
        ('layers-viscoacoustic', (20, 25, 20), 'kv', 4, 1, viscoacoustic_setup),
        ('layers-viscoacoustic', (20, 25, 20), 'kv', 2, 1, viscoacoustic_setup),
        ('layers-viscoacoustic', (20, 25, 20), 'kv', 4, 2, viscoacoustic_setup),
        ('layers-viscoacoustic', (20, 25, 20), 'kv', 2, 2, viscoacoustic_setup),
        # 2D Deng Mcmechan Viscoacoustic tests with varying space and equation orders
        ('layers-viscoacoustic', (20, 25), 'maxwell', 4, 1, viscoacoustic_setup),
        ('layers-viscoacoustic', (20, 25), 'maxwell', 2, 1, viscoacoustic_setup),
        ('layers-viscoacoustic', (20, 25), 'maxwell', 4, 2, viscoacoustic_setup),
        ('layers-viscoacoustic', (20, 25), 'maxwell', 2, 2, viscoacoustic_setup),
        # 3D Deng Mcmechan Viscoacoustic tests with varying space and equation orders
        ('layers-viscoacoustic', (20, 25, 20), 'maxwell', 4, 1, viscoacoustic_setup),
        ('layers-viscoacoustic', (20, 25, 20), 'maxwell', 2, 1, viscoacoustic_setup),
        ('layers-viscoacoustic', (20, 25, 20), 'maxwell', 4, 2, viscoacoustic_setup),
        ('layers-viscoacoustic', (20, 25, 20), 'maxwell', 2, 2, viscoacoustic_setup),
        # 2D elastic tests with varying space orders
        ('layers-elastic', (20, 25), None, 2, 1, generic_elastic_setup),
        ('layers-elastic', (20, 25), None, 4, 1, generic_elastic_setup),
        ('layers-elastic', (20, 25), None, 8, 1, generic_elastic_setup),
        ('layers-elastic', (20, 25), None, 12, 1, generic_elastic_setup),
        # 3D elastic tests with varying space orders
        ('layers-elastic', (20, 25, 20), None, 2, 1, iso_elastic_setup),
        ('layers-elastic', (20, 25, 20), None, 4, 1, iso_elastic_setup),
        ('layers-elastic', (20, 25, 20), None, 8, 1, iso_elastic_setup),
        ('layers-elastic', (20, 25, 20), None, 12, 1, iso_elastic_setup),
        
        # 1 tests with varying time and space orders
        ('layers', (60, ), 'OT2', 12, 2, vector_reflectivity_setup),
        ('layers', (60, ), 'OT2', 8, 2, vector_reflectivity_setup),
        # ('layers', (60, ), 'OT4', 4, 2, vector_reflectivity_setup),
        # 2D tests with varying time and space orders
        ('layers', (60, 70), 'OT2', 12, 2, vector_reflectivity_setup),
        ('layers', (60, 70), 'OT2', 8, 2, vector_reflectivity_setup),
        ('layers', (60, 70), 'OT2', 4, 2, vector_reflectivity_setup),
        # ('layers', (60, 70), 'OT4', 2, 2, vector_reflectivity_setup),
        # 2D test with 2 layers and freesurface
        ('layers-fs', (60, 70), 'OT2', 4, 2, vector_reflectivity_setup),
        # 3D tests with varying time and space orders
        ('layers', (60, 70, 80), 'OT2', 8, 2, vector_reflectivity_setup),
        ('layers', (60, 70, 80), 'OT2', 6, 2, vector_reflectivity_setup),
        ('layers', (60, 70, 80), 'OT2', 4, 2, vector_reflectivity_setup),
        ('layers-elastic', (20, 25, 20), None, 2, 1, generic_elastic_setup),
        ('layers-elastic', (20, 25, 20), None, 4, 1, generic_elastic_setup),
        ('layers-elastic', (20, 25, 20), None, 8, 1, generic_elastic_setup),
        ('layers-elastic', (20, 25, 20), None, 12, 1, generic_elastic_setup),
        ('layers-elastic', (20, 25, 20), None, 2, 1, iso_elastic_setup),
        ('layers-elastic', (20, 25, 20), None, 4, 1, iso_elastic_setup),
        ('layers-elastic', (20, 25, 20), None, 8, 1, iso_elastic_setup),
        ('layers-elastic', (20, 25, 20), None, 12, 1, iso_elastic_setup),
        
        # 1 tests with varying time and space orders
        ('layers', (60, ), 'OT2', 12, 2, vector_reflectivity_setup),
        ('layers', (60, ), 'OT2', 8, 2, vector_reflectivity_setup),
        # ('layers', (60, ), 'OT4', 4, 2, vector_reflectivity_setup),
        # 2D tests with varying time and space orders
        ('layers', (60, 70), 'OT2', 12, 2, vector_reflectivity_setup),
        ('layers', (60, 70), 'OT2', 8, 2, vector_reflectivity_setup),
        ('layers', (60, 70), 'OT2', 4, 2, vector_reflectivity_setup),
        # ('layers', (60, 70), 'OT4', 2, 2, vector_reflectivity_setup),
        # 2D test with 2 layers and freesurface
        ('layers-fs', (60, 70), 'OT2', 4, 2, vector_reflectivity_setup),
        # 3D tests with varying time and space orders
        ('layers', (60, 70, 80), 'OT2', 8, 2, vector_reflectivity_setup),
        ('layers', (60, 70, 80), 'OT2', 6, 2, vector_reflectivity_setup),
        ('layers', (60, 70, 80), 'OT2', 4, 2, vector_reflectivity_setup),
        # ('layers', (60, 70, 80), 'OT4', 2, 2, vector_reflectivity_setup),
    ])
    def test_adjoint_F(self, mkey, shape, kernel, space_order, time_order, setup_func):
        """
        Adjoint test for the forward modeling operator.
        The forward modeling operator F generates a shot record (measurements)
        from a source while the adjoint of F generates measurments at the source
        location from data. This test uses the conventional dot test:
        < Fx, y> = <x, F^T y>
        """
        tn = 500.  # Final time

        # Create solver from preset
        solver = setup_func(shape=shape, spacing=[15. for _ in shape],
                            kernel=kernel, nbl=10, tn=tn,
                            space_order=space_order, time_order=time_order,
                            **(presets[mkey]), dtype=np.float64)

        # Create adjoint receiver symbol
        srca = solver.geometry.new_src(name="srca", src_type=None)

        # Run forward and adjoint operators
        rec = solver.forward(save=False)[0]
        solver.adjoint(rec=rec, srca=srca)

        # Adjoint test: Verify <Ax,y> matches  <x, A^Ty> closely
        term1 = inner(srca, solver.geometry.src)
        term2 = norm(rec) ** 2
        info('<x, A^Ty>: %f, <Ax,y>: %f, difference: %4.4e, ratio: %f'
             % (term1, term2, (term1 - term2)/term1, term1 / term2))
        assert np.isclose((term1 - term2)/term1, 0., atol=1.e-11)

    @pytest.mark.parametrize('mkey, shape, kernel, space_order, time_order, setup_func', [
        # 1 tests with varying space orders
        ('layers', (60, ), 'OT2', 12, 2, acoustic_setup),
        ('layers', (60, ), 'OT2', 8, 2, acoustic_setup),
        ('layers', (60, ), 'OT2', 4, 2, acoustic_setup),
        # 2D tests with varying space orders
        ('layers', (60, 70), 'OT2', 12, 2, acoustic_setup),
        ('layers', (60, 70), 'OT2', 8, 2, acoustic_setup),
        ('layers', (60, 70), 'OT2', 4, 2, acoustic_setup),
        # 2D test with 2 layers and freesurface
        ('layers-fs', (60, 70), 'OT2', 4, 2, acoustic_setup),
        # 3D tests with varying time and space orders
        ('layers', (40, 50, 30), 'OT2', 12, 2, acoustic_setup),
        ('layers', (40, 50, 30), 'OT2', 8, 2, acoustic_setup),
        ('layers', (40, 50, 30), 'OT2', 4, 2, acoustic_setup),
        # 2D TTI tests with varying space orders
        ('layers-tti', (20, 25), 'centered', 8, 2, tti_setup),
        ('layers-tti', (20, 25), 'centered', 4, 2, tti_setup),
        # 2D TTI test with 2 layers and freesurface
        ('layers-tti-fs', (20, 25), 'centered', 4, 2, tti_setup),
        # 3D TTI tests with varying space orders
        ('layers-tti', (20, 25, 30), 'centered', 8, 2, tti_setup),
        ('layers-tti', (20, 25, 30), 'centered', 4, 2, tti_setup),
        # 2D viscoacoustic tests with varying space orders
        ('layers-viscoacoustic', (20, 25), 'sls', 8, 2, viscoacoustic_setup),
        ('layers-viscoacoustic', (20, 25), 'sls', 4, 2, viscoacoustic_setup),
        # 3D viscoacoustic tests with varying space orders
        ('layers-viscoacoustic', (20, 25, 30), 'sls', 8, 2, viscoacoustic_setup),
        ('layers-viscoacoustic', (20, 25, 30), 'sls', 4, 2, viscoacoustic_setup),
        # 2D viscoacoustic tests with varying space orders
        ('layers-viscoacoustic', (20, 25), 'sls', 8, 1, viscoacoustic_setup),
        ('layers-viscoacoustic', (20, 25), 'sls', 4, 1, viscoacoustic_setup),
        # 3D viscoacoustic tests with varying space orders
        ('layers-viscoacoustic', (20, 25, 30), 'sls', 8, 1, viscoacoustic_setup),
        ('layers-viscoacoustic', (20, 25, 30), 'sls', 4, 1, viscoacoustic_setup),
    ])
    def test_adjoint_J(self, mkey, shape, kernel, space_order, time_order, setup_func):
        """
        Adjoint test for the FWI Jacobian operator.
        The Jacobian operator J generates a linearized shot record (measurements)
        from a model perturbation dm while the adjoint of J generates the FWI gradient
        from an adjoint source (usually data residual). This test uses the conventional
        dot test:
        < Jx, y> = <x ,J^T y>
        """
        tn = 500.  # Final time
        nbl = 10 + space_order / 2
        spacing = tuple([10.]*len(shape))
        # Create solver from preset
        solver = setup_func(shape=shape, spacing=spacing, vp_bottom=2,
                            kernel=kernel, nbl=nbl, tn=tn, space_order=space_order,
                            time_order=time_order, **(presets[mkey]), dtype=np.float64)

        # Create initial model (m0) with a constant velocity throughout
        model0 = demo_model(**(presets[mkey]), vp_top=1.5, vp_bottom=1.5,
                            spacing=spacing, space_order=space_order, shape=shape,
                            nbl=nbl, dtype=np.float64, grid=solver.model.grid)

        # Compute initial born perturbation from m - m0
        dm = (solver.model.vp.data**(-2) - model0.vp.data**(-2))

        du = solver.jacobian(dm, model=model0)[0]

        # Compute the full bg field(s) & gradient from initial perturbation
        if setup_func is tti_setup:
            u0, v0 = solver.forward(save=True, model=model0)[1:-1]
            im, _ = solver.jacobian_adjoint(du, u0, v0, model=model0)
        else:
            u0 = solver.forward(save=True, model=model0)[1]
            im, _ = solver.jacobian_adjoint(du, u0, model=model0)

        # Adjoint test: Verify <Ax,y> matches  <x, A^Ty> closely
        term1 = np.dot(im.data.reshape(-1), dm.reshape(-1))
        term2 = norm(du)**2
        info('<x, J^Ty>: %f, <Jx,y>: %f, difference: %4.4e, ratio: %f'
             % (term1, term2, (term1 - term2)/term1, term1 / term2))
        assert np.isclose((term1 - term2)/term1, 0., atol=1.e-12)

    @pytest.mark.parametrize('shape, coords', [
        ((11, 11), [(.05, .9), (.01, .8)]),
        ((11, 11, 11), [(.05, .9), (.01, .8), (0.07, 0.84)])
    ])
    def test_adjoint_inject_interpolate(self, shape, coords, npoints=19):
        """
        Verify that p.inject is the adjoint of p.interpolate for a
        devito SparseFunction p
        """
        grid = Grid(shape)
        a = Function(name="a", grid=grid)
        a.data[:] = 0.
        c = Function(name='c', grid=grid)
        c.data[:] = 27.

        assert a.grid == c.grid
        # Inject receiver
        p = SparseFunction(name="p", grid=grid, npoint=npoints)
        for i, r in enumerate(coords):
            p.coordinates.data[:, i] = np.linspace(r[0], r[1], npoints)
        p.data[:] = 1.2
        expr = p.inject(field=a, expr=p)
        # Read receiver
        p2 = SparseFunction(name="p2", grid=grid, npoint=npoints)
        for i, r in enumerate(coords):
            p2.coordinates.data[:, i] = np.linspace(r[0], r[1], npoints)
        expr2 = p2.interpolate(expr=c)
        Operator(expr + expr2)(a=a, c=c)
        # < P x, y > - < x, P^T y>
        # Px => p2
        # y => p
        # x => c
        # P^T y => a
        term1 = inner(p2, p)
        term2 = inner(c, a)
        assert np.isclose((term1-term2) / term1, 0., atol=1.e-6)<|MERGE_RESOLUTION|>--- conflicted
+++ resolved
@@ -7,12 +7,8 @@
 from examples.seismic.acoustic import acoustic_setup
 from examples.seismic.tti import tti_setup
 from examples.seismic.viscoacoustic import viscoacoustic_setup
+from examples.seismic.stiffness import generic_elastic_setup
 from examples.seismic.stiffness import iso_elastic_setup
-from examples.seismic.stiffness import generic_elastic_setup
-<<<<<<< HEAD
-=======
-from examples.seismic.stiffness import iso_elastic_setup
->>>>>>> 98776e84
 from examples.seismic.vector_reflectivity import vector_reflectivity_setup
 
 presets = {
@@ -97,26 +93,6 @@
         ('layers-elastic', (20, 25), None, 8, 1, generic_elastic_setup),
         ('layers-elastic', (20, 25), None, 12, 1, generic_elastic_setup),
         # 3D elastic tests with varying space orders
-        ('layers-elastic', (20, 25, 20), None, 2, 1, iso_elastic_setup),
-        ('layers-elastic', (20, 25, 20), None, 4, 1, iso_elastic_setup),
-        ('layers-elastic', (20, 25, 20), None, 8, 1, iso_elastic_setup),
-        ('layers-elastic', (20, 25, 20), None, 12, 1, iso_elastic_setup),
-        
-        # 1 tests with varying time and space orders
-        ('layers', (60, ), 'OT2', 12, 2, vector_reflectivity_setup),
-        ('layers', (60, ), 'OT2', 8, 2, vector_reflectivity_setup),
-        # ('layers', (60, ), 'OT4', 4, 2, vector_reflectivity_setup),
-        # 2D tests with varying time and space orders
-        ('layers', (60, 70), 'OT2', 12, 2, vector_reflectivity_setup),
-        ('layers', (60, 70), 'OT2', 8, 2, vector_reflectivity_setup),
-        ('layers', (60, 70), 'OT2', 4, 2, vector_reflectivity_setup),
-        # ('layers', (60, 70), 'OT4', 2, 2, vector_reflectivity_setup),
-        # 2D test with 2 layers and freesurface
-        ('layers-fs', (60, 70), 'OT2', 4, 2, vector_reflectivity_setup),
-        # 3D tests with varying time and space orders
-        ('layers', (60, 70, 80), 'OT2', 8, 2, vector_reflectivity_setup),
-        ('layers', (60, 70, 80), 'OT2', 6, 2, vector_reflectivity_setup),
-        ('layers', (60, 70, 80), 'OT2', 4, 2, vector_reflectivity_setup),
         ('layers-elastic', (20, 25, 20), None, 2, 1, generic_elastic_setup),
         ('layers-elastic', (20, 25, 20), None, 4, 1, generic_elastic_setup),
         ('layers-elastic', (20, 25, 20), None, 8, 1, generic_elastic_setup),
