import numpy as np
import pytest

from devito import Operator, norm, Function, Grid, SparseFunction, inner
from devito.logger import info
from examples.seismic import demo_model
from examples.seismic.acoustic import acoustic_setup
from examples.seismic.tti import tti_setup
from examples.seismic.viscoacoustic import viscoacoustic_setup
from examples.seismic.stiffness import iso_elastic_setup

presets = {
    'constant': {'preset': 'constant-isotropic'},
    'layers': {'preset': 'layers-isotropic', 'nlayers': 2},
    'layers-fs': {'preset': 'layers-isotropic', 'nlayers': 2, 'fs': True},
    'layers-tti': {'preset': 'layers-tti', 'nlayers': 2},
    'layers-tti-fs': {'preset': 'layers-tti', 'nlayers': 2, 'fs': True},
    'layers-viscoacoustic': {'preset': 'layers-viscoacoustic', 'nlayers': 2},
    'layers-elastic': {'preset': 'layers-elastic', 'nlayers': 2},
}


class TestAdjoint:
    @pytest.mark.parametrize('mkey, shape, kernel, space_order, time_order, setup_func', [
        # 1 tests with varying time and space orders
        ('layers', (60, ), 'OT2', 12, 2, acoustic_setup),
        ('layers', (60, ), 'OT2', 8, 2, acoustic_setup),
        ('layers', (60, ), 'OT4', 4, 2, acoustic_setup),
        # 2D tests with varying time and space orders
        ('layers', (60, 70), 'OT2', 12, 2, acoustic_setup),
        ('layers', (60, 70), 'OT2', 8, 2, acoustic_setup),
        ('layers', (60, 70), 'OT2', 4, 2, acoustic_setup),
        ('layers', (60, 70), 'OT4', 2, 2, acoustic_setup),
        # 2D test with 2 layers and freesurface
        ('layers-fs', (60, 70), 'OT2', 4, 2, acoustic_setup),
        # 3D tests with varying time and space orders
        ('layers', (60, 70, 80), 'OT2', 8, 2, acoustic_setup),
        ('layers', (60, 70, 80), 'OT2', 6, 2, acoustic_setup),
        ('layers', (60, 70, 80), 'OT2', 4, 2, acoustic_setup),
        ('layers', (60, 70, 80), 'OT4', 2, 2, acoustic_setup),
        # Constant model in 2D and 3D
        ('constant', (60, 70), 'OT2', 10, 2, acoustic_setup),
        ('constant', (60, 70, 80), 'OT2', 8, 2, acoustic_setup),
        ('constant', (60, 70), 'OT2', 4, 2, acoustic_setup),
        ('constant', (60, 70, 80), 'OT4', 2, 2, acoustic_setup),
        # 2D TTI tests with varying space orders
        ('layers-tti', (30, 35), 'centered', 8, 2, tti_setup),
        ('layers-tti', (30, 35), 'centered', 4, 2, tti_setup),
        ('layers-tti', (30, 35), 'staggered', 8, 1, tti_setup),
        ('layers-tti', (30, 35), 'staggered', 4, 1, tti_setup),
        # 2D TTI test with 2 layers and freesurface
        ('layers-tti-fs', (30, 35), 'centered', 4, 2, tti_setup),
        # 3D TTI tests with varying space orders
        ('layers-tti', (30, 35, 40), 'centered', 8, 2, tti_setup),
        ('layers-tti', (30, 35, 40), 'centered', 4, 2, tti_setup),
        ('layers-tti', (30, 35, 40), 'staggered', 8, 1, tti_setup),
        ('layers-tti', (30, 35, 40), 'staggered', 4, 1, tti_setup),
        # 2D SLS Viscoacoustic tests with varying space and equation orders
        ('layers-viscoacoustic', (20, 25), 'sls', 4, 1, viscoacoustic_setup),
        ('layers-viscoacoustic', (20, 25), 'sls', 2, 1, viscoacoustic_setup),
        ('layers-viscoacoustic', (20, 25), 'sls', 4, 2, viscoacoustic_setup),
        ('layers-viscoacoustic', (20, 25), 'sls', 2, 2, viscoacoustic_setup),
        # 3D SLS Viscoacoustic tests with varying space and equation orders
        ('layers-viscoacoustic', (20, 25, 20), 'sls', 4, 1, viscoacoustic_setup),
        ('layers-viscoacoustic', (20, 25, 20), 'sls', 2, 1, viscoacoustic_setup),
        ('layers-viscoacoustic', (20, 25, 20), 'sls', 4, 2, viscoacoustic_setup),
        ('layers-viscoacoustic', (20, 25, 20), 'sls', 2, 2, viscoacoustic_setup),
        # 2D Ren Viscoacoustic tests with varying space and equation orders
        ('layers-viscoacoustic', (20, 25), 'kv', 4, 1, viscoacoustic_setup),
        ('layers-viscoacoustic', (20, 25), 'kv', 2, 1, viscoacoustic_setup),
        ('layers-viscoacoustic', (20, 25), 'kv', 4, 2, viscoacoustic_setup),
        ('layers-viscoacoustic', (20, 25), 'kv', 2, 2, viscoacoustic_setup),
        # 3D Ren Viscoacoustic tests with varying space and equation orders
        ('layers-viscoacoustic', (20, 25, 20), 'kv', 4, 1, viscoacoustic_setup),
        ('layers-viscoacoustic', (20, 25, 20), 'kv', 2, 1, viscoacoustic_setup),
        ('layers-viscoacoustic', (20, 25, 20), 'kv', 4, 2, viscoacoustic_setup),
        ('layers-viscoacoustic', (20, 25, 20), 'kv', 2, 2, viscoacoustic_setup),
        # 2D Deng Mcmechan Viscoacoustic tests with varying space and equation orders
        ('layers-viscoacoustic', (20, 25), 'maxwell', 4, 1, viscoacoustic_setup),
        ('layers-viscoacoustic', (20, 25), 'maxwell', 2, 1, viscoacoustic_setup),
        ('layers-viscoacoustic', (20, 25), 'maxwell', 4, 2, viscoacoustic_setup),
        ('layers-viscoacoustic', (20, 25), 'maxwell', 2, 2, viscoacoustic_setup),
        # 3D Deng Mcmechan Viscoacoustic tests with varying space and equation orders
<<<<<<< HEAD
        ('layers-viscoacoustic', (20, 25, 20), 'maxwell', 4, 1, \
            viscoacoustic_setup),
        ('layers-viscoacoustic', (20, 25, 20), 'maxwell', 2, 1, \
            viscoacoustic_setup),
        ('layers-viscoacoustic', (20, 25, 20), 'maxwell', 4, 2, \
            viscoacoustic_setup),
        ('layers-viscoacoustic', (20, 25, 20), 'maxwell', 2, 2, \
            viscoacoustic_setup),
        # 2D elastic tests with varying space orders
        ('layers-elastic', (20, 25), None, 2, 1, iso_elastic_setup),
        ('layers-elastic', (20, 25), None, 4, 1, iso_elastic_setup),
        ('layers-elastic', (20, 25), None, 8, 1, iso_elastic_setup),
        ('layers-elastic', (20, 25), None, 12, 1, iso_elastic_setup),
        # 3D elastic tests with varying space orders
        ('layers-elastic', (20, 25, 20), None, 2, 1, iso_elastic_setup),
        ('layers-elastic', (20, 25, 20), None, 4, 1, iso_elastic_setup),
        ('layers-elastic', (20, 25, 20), None, 8, 1, iso_elastic_setup),
        ('layers-elastic', (20, 25, 20), None, 12, 1, iso_elastic_setup),
=======
        ('layers-viscoacoustic', (20, 25, 20), 'maxwell', 4, 1,
         viscoacoustic_setup),
        ('layers-viscoacoustic', (20, 25, 20), 'maxwell', 2, 1,
         viscoacoustic_setup),
        ('layers-viscoacoustic', (20, 25, 20), 'maxwell', 4, 2,
         viscoacoustic_setup),
        ('layers-viscoacoustic', (20, 25, 20), 'maxwell', 2, 2,
         viscoacoustic_setup),
>>>>>>> f0125897
    ])
    def test_adjoint_F(self, mkey, shape, kernel, space_order, time_order, setup_func):
        """
        Adjoint test for the forward modeling operator.
        The forward modeling operator F generates a shot record (measurements)
        from a source while the adjoint of F generates measurments at the source
        location from data. This test uses the conventional dot test:
        < Fx, y> = <x, F^T y>
        """
        tn = 500.  # Final time

        # Create solver from preset
        solver = setup_func(shape=shape, spacing=[15. for _ in shape],
                            kernel=kernel, nbl=10, tn=tn,
                            space_order=space_order, time_order=time_order,
                            **(presets[mkey]), dtype=np.float64)

        # Create adjoint receiver symbol
        srca = solver.geometry.new_src(name="srca", src_type=None)

        # Run forward and adjoint operators
        rec = solver.forward(save=False)[0]
        solver.adjoint(rec=rec, srca=srca)

        # Adjoint test: Verify <Ax,y> matches  <x, A^Ty> closely
        term1 = inner(srca, solver.geometry.src)
        term2 = norm(rec) ** 2
        info('<x, A^Ty>: %f, <Ax,y>: %f, difference: %4.4e, ratio: %f'
             % (term1, term2, (term1 - term2)/term1, term1 / term2))
        assert np.isclose((term1 - term2)/term1, 0., atol=1.e-11)

    @pytest.mark.parametrize('mkey, shape, kernel, space_order, time_order, setup_func', [
        # 1 tests with varying space orders
        ('layers', (60, ), 'OT2', 12, 2, acoustic_setup),
        ('layers', (60, ), 'OT2', 8, 2, acoustic_setup),
        ('layers', (60, ), 'OT2', 4, 2, acoustic_setup),
        # 2D tests with varying space orders
        ('layers', (60, 70), 'OT2', 12, 2, acoustic_setup),
        ('layers', (60, 70), 'OT2', 8, 2, acoustic_setup),
        ('layers', (60, 70), 'OT2', 4, 2, acoustic_setup),
        # 2D test with 2 layers and freesurface
        ('layers-fs', (60, 70), 'OT2', 4, 2, acoustic_setup),
        # 3D tests with varying time and space orders
        ('layers', (40, 50, 30), 'OT2', 12, 2, acoustic_setup),
        ('layers', (40, 50, 30), 'OT2', 8, 2, acoustic_setup),
        ('layers', (40, 50, 30), 'OT2', 4, 2, acoustic_setup),
        # 2D TTI tests with varying space orders
        ('layers-tti', (20, 25), 'centered', 8, 2, tti_setup),
        ('layers-tti', (20, 25), 'centered', 4, 2, tti_setup),
        # 2D TTI test with 2 layers and freesurface
        ('layers-tti-fs', (20, 25), 'centered', 4, 2, tti_setup),
        # 3D TTI tests with varying space orders
        ('layers-tti', (20, 25, 30), 'centered', 8, 2, tti_setup),
        ('layers-tti', (20, 25, 30), 'centered', 4, 2, tti_setup),
        # 2D viscoacoustic tests with varying space orders
        ('layers-viscoacoustic', (20, 25), 'sls', 8, 2, viscoacoustic_setup),
        ('layers-viscoacoustic', (20, 25), 'sls', 4, 2, viscoacoustic_setup),
        # 3D viscoacoustic tests with varying space orders
        ('layers-viscoacoustic', (20, 25, 30), 'sls', 8, 2, viscoacoustic_setup),
        ('layers-viscoacoustic', (20, 25, 30), 'sls', 4, 2, viscoacoustic_setup),
        # 2D viscoacoustic tests with varying space orders
        ('layers-viscoacoustic', (20, 25), 'sls', 8, 1, viscoacoustic_setup),
        ('layers-viscoacoustic', (20, 25), 'sls', 4, 1, viscoacoustic_setup),
        # 3D viscoacoustic tests with varying space orders
        ('layers-viscoacoustic', (20, 25, 30), 'sls', 8, 1, viscoacoustic_setup),
        ('layers-viscoacoustic', (20, 25, 30), 'sls', 4, 1, viscoacoustic_setup),
    ])
    def test_adjoint_J(self, mkey, shape, kernel, space_order, time_order, setup_func):
        """
        Adjoint test for the FWI Jacobian operator.
        The Jacobian operator J generates a linearized shot record (measurements)
        from a model perturbation dm while the adjoint of J generates the FWI gradient
        from an adjoint source (usually data residual). This test uses the conventional
        dot test:
        < Jx, y> = <x ,J^T y>
        """
        tn = 500.  # Final time
        nbl = 10 + space_order / 2
        spacing = tuple([10.]*len(shape))
        # Create solver from preset
        solver = setup_func(shape=shape, spacing=spacing, vp_bottom=2,
                            kernel=kernel, nbl=nbl, tn=tn, space_order=space_order,
                            time_order=time_order, **(presets[mkey]), dtype=np.float64)

        # Create initial model (m0) with a constant velocity throughout
        model0 = demo_model(**(presets[mkey]), vp_top=1.5, vp_bottom=1.5,
                            spacing=spacing, space_order=space_order, shape=shape,
                            nbl=nbl, dtype=np.float64, grid=solver.model.grid)

        # Compute initial born perturbation from m - m0
        dm = (solver.model.vp.data**(-2) - model0.vp.data**(-2))

        du = solver.jacobian(dm, model=model0)[0]

        # Compute the full bg field(s) & gradient from initial perturbation
        if setup_func is tti_setup:
            u0, v0 = solver.forward(save=True, model=model0)[1:-1]
            im, _ = solver.jacobian_adjoint(du, u0, v0, model=model0)
        else:
            u0 = solver.forward(save=True, model=model0)[1]
            im, _ = solver.jacobian_adjoint(du, u0, model=model0)

        # Adjoint test: Verify <Ax,y> matches  <x, A^Ty> closely
        term1 = np.dot(im.data.reshape(-1), dm.reshape(-1))
        term2 = norm(du)**2
        info('<x, J^Ty>: %f, <Jx,y>: %f, difference: %4.4e, ratio: %f'
             % (term1, term2, (term1 - term2)/term1, term1 / term2))
        assert np.isclose((term1 - term2)/term1, 0., atol=1.e-12)

    @pytest.mark.parametrize('shape, coords', [
        ((11, 11), [(.05, .9), (.01, .8)]),
        ((11, 11, 11), [(.05, .9), (.01, .8), (0.07, 0.84)])
    ])
    def test_adjoint_inject_interpolate(self, shape, coords, npoints=19):
        """
        Verify that p.inject is the adjoint of p.interpolate for a
        devito SparseFunction p
        """
        grid = Grid(shape)
        a = Function(name="a", grid=grid)
        a.data[:] = 0.
        c = Function(name='c', grid=grid)
        c.data[:] = 27.

        assert a.grid == c.grid
        # Inject receiver
        p = SparseFunction(name="p", grid=grid, npoint=npoints)
        for i, r in enumerate(coords):
            p.coordinates.data[:, i] = np.linspace(r[0], r[1], npoints)
        p.data[:] = 1.2
        expr = p.inject(field=a, expr=p)
        # Read receiver
        p2 = SparseFunction(name="p2", grid=grid, npoint=npoints)
        for i, r in enumerate(coords):
            p2.coordinates.data[:, i] = np.linspace(r[0], r[1], npoints)
        expr2 = p2.interpolate(expr=c)
        Operator(expr + expr2)(a=a, c=c)
        # < P x, y > - < x, P^T y>
        # Px => p2
        # y => p
        # x => c
        # P^T y => a
        term1 = inner(p2, p)
        term2 = inner(c, a)
        assert np.isclose((term1-term2) / term1, 0., atol=1.e-6)<|MERGE_RESOLUTION|>--- conflicted
+++ resolved
@@ -81,7 +81,6 @@
         ('layers-viscoacoustic', (20, 25), 'maxwell', 4, 2, viscoacoustic_setup),
         ('layers-viscoacoustic', (20, 25), 'maxwell', 2, 2, viscoacoustic_setup),
         # 3D Deng Mcmechan Viscoacoustic tests with varying space and equation orders
-<<<<<<< HEAD
         ('layers-viscoacoustic', (20, 25, 20), 'maxwell', 4, 1, \
             viscoacoustic_setup),
         ('layers-viscoacoustic', (20, 25, 20), 'maxwell', 2, 1, \
@@ -100,16 +99,6 @@
         ('layers-elastic', (20, 25, 20), None, 4, 1, iso_elastic_setup),
         ('layers-elastic', (20, 25, 20), None, 8, 1, iso_elastic_setup),
         ('layers-elastic', (20, 25, 20), None, 12, 1, iso_elastic_setup),
-=======
-        ('layers-viscoacoustic', (20, 25, 20), 'maxwell', 4, 1,
-         viscoacoustic_setup),
-        ('layers-viscoacoustic', (20, 25, 20), 'maxwell', 2, 1,
-         viscoacoustic_setup),
-        ('layers-viscoacoustic', (20, 25, 20), 'maxwell', 4, 2,
-         viscoacoustic_setup),
-        ('layers-viscoacoustic', (20, 25, 20), 'maxwell', 2, 2,
-         viscoacoustic_setup),
->>>>>>> f0125897
     ])
     def test_adjoint_F(self, mkey, shape, kernel, space_order, time_order, setup_func):
         """
