--- conflicted
+++ resolved
@@ -7,12 +7,9 @@
 from examples.seismic.acoustic import acoustic_setup
 from examples.seismic.tti import tti_setup
 from examples.seismic.viscoacoustic import viscoacoustic_setup
-<<<<<<< HEAD
 from examples.seismic.stiffness import generic_elastic_setup
-=======
 from examples.seismic.stiffness import iso_elastic_setup
 from examples.seismic.vector_reflectivity import vector_reflectivity_setup
->>>>>>> c2c54d1a
 
 presets = {
     'constant': {'preset': 'constant-isotropic'},
@@ -96,12 +93,10 @@
         ('layers-elastic', (20, 25), None, 8, 1, generic_elastic_setup),
         ('layers-elastic', (20, 25), None, 12, 1, generic_elastic_setup),
         # 3D elastic tests with varying space orders
-<<<<<<< HEAD
         ('layers-elastic', (20, 25, 20), None, 2, 1, generic_elastic_setup),
         ('layers-elastic', (20, 25, 20), None, 4, 1, generic_elastic_setup),
         ('layers-elastic', (20, 25, 20), None, 8, 1, generic_elastic_setup),
         ('layers-elastic', (20, 25, 20), None, 12, 1, generic_elastic_setup),
-=======
         ('layers-elastic', (20, 25, 20), None, 2, 1, iso_elastic_setup),
         ('layers-elastic', (20, 25, 20), None, 4, 1, iso_elastic_setup),
         ('layers-elastic', (20, 25, 20), None, 8, 1, iso_elastic_setup),
@@ -123,7 +118,6 @@
         ('layers', (60, 70, 80), 'OT2', 6, 2, vector_reflectivity_setup),
         ('layers', (60, 70, 80), 'OT2', 4, 2, vector_reflectivity_setup),
         # ('layers', (60, 70, 80), 'OT4', 2, 2, vector_reflectivity_setup),
->>>>>>> c2c54d1a
     ])
     def test_adjoint_F(self, mkey, shape, kernel, space_order, time_order, setup_func):
         """
