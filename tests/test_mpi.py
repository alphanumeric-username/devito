import numpy as np
import pytest
<<<<<<< HEAD
=======
from functools import cached_property
>>>>>>> f0125897

from conftest import _R, assert_blocking, assert_structure
from devito import (Grid, Constant, Function, TimeFunction, SparseFunction,
<<<<<<< HEAD
                    SparseTimeFunction, Dimension, ConditionalDimension, SubDimension,
                    SubDomain, Eq, Ne, Inc, NODE, Operator, norm, configuration,
                    switchconfig, generic_derivative, PrecomputedSparseFunction)
=======
                    SparseTimeFunction, Dimension, ConditionalDimension,
                    SubDimension, SubDomain, Eq, Ne, Inc, NODE, Operator, norm,
                    inner, configuration, switchconfig, generic_derivative,
                    PrecomputedSparseFunction, DefaultDimension)
>>>>>>> f0125897
from devito.arch.compiler import OneapiCompiler
from devito.data import LEFT, RIGHT
from devito.ir.iet import (Call, Conditional, Iteration, FindNodes, FindSymbols,
                           retrieve_iteration_tree)
from devito.mpi import MPI
from devito.mpi.routines import (HaloUpdateCall, HaloUpdateList, MPICall,
                                 ComputeCall)
from devito.mpi.distributed import CustomTopology
from devito.tools import Bunch

from examples.seismic.acoustic import acoustic_setup


class TestDistributor:

    @pytest.mark.parallel(mode=[2, 4])
    def test_partitioning(self, mode):
        grid = Grid(shape=(15, 15))
        f = Function(name='f', grid=grid)

        distributor = grid.distributor
        expected = {  # nprocs -> [(rank0 shape), (rank1 shape), ...]
            2: [(8, 15), (7, 15)],
            4: [(8, 8), (8, 7), (7, 8), (7, 7)]
        }
        assert f.shape == expected[distributor.nprocs][distributor.myrank]
        assert f.size_global == 225
        assert distributor.nprocs_local == distributor.nprocs

    @pytest.mark.parallel(mode=[2, 4])
    def test_partitioning_fewer_dims(self, mode):
        """Test domain decomposition for Functions defined over a strict subset
        of grid-decomposed dimensions."""
        size_x, size_y = 16, 16
        grid = Grid(shape=(size_x, size_y))
        x, y = grid.dimensions

        # A function with fewer dimensions that in `grid`
        f = Function(name='f', grid=grid, dimensions=(x,), shape=(size_x,))

        distributor = grid.distributor
        expected = {  # nprocs -> [(rank0 shape), (rank1 shape), ...]
            2: [(8,), (8,)],
            4: [(8,), (8,), (8,), (8,)]
        }
        assert f.shape == expected[distributor.nprocs][distributor.myrank]

    @pytest.mark.parallel(mode=[2, 4])
    def test_partitioning_fewer_dims_timefunc(self, mode):
        """Test domain decomposition for Functions defined over a strict subset
        of grid-decomposed dimensions."""
        size_x, size_y = 16, 16
        grid = Grid(shape=(size_x, size_y))
        x, y = grid.dimensions

        # A function with fewer dimensions that in `grid`
        f = TimeFunction(
            name='f',
            grid=grid,
            dimensions=(grid.time_dim, x,),
            shape=(10, size_x,),
        )

        distributor = grid.distributor
        expected = {  # nprocs -> [(rank0 shape), (rank1 shape), ...]
            2: [(8,), (8,)],
            4: [(8,), (8,), (8,), (8,)]
        }
        assert len(f.shape) == 2
        assert f.shape[0] == 10
        assert f.shape[1:] == expected[distributor.nprocs][distributor.myrank]

    @pytest.mark.parallel(mode=9)
    def test_neighborhood_horizontal_2d(self, mode):
        grid = Grid(shape=(3, 3))
        x, y = grid.dimensions

        distributor = grid.distributor
        # Rank map:
        # ---------------y
        # | 0 | 1 | 2 |
        # -------------
        # | 3 | 4 | 5 |
        # -------------
        # | 6 | 7 | 8 |
        # -------------
        # |
        # x
        PN = MPI.PROC_NULL
        expected = {
            0: {x: {LEFT: PN, RIGHT: 3}, y: {LEFT: PN, RIGHT: 1}},
            1: {x: {LEFT: PN, RIGHT: 4}, y: {LEFT: 0, RIGHT: 2}},
            2: {x: {LEFT: PN, RIGHT: 5}, y: {LEFT: 1, RIGHT: PN}},
            3: {x: {LEFT: 0, RIGHT: 6}, y: {LEFT: PN, RIGHT: 4}},
            4: {x: {LEFT: 1, RIGHT: 7}, y: {LEFT: 3, RIGHT: 5}},
            5: {x: {LEFT: 2, RIGHT: 8}, y: {LEFT: 4, RIGHT: PN}},
            6: {x: {LEFT: 3, RIGHT: PN}, y: {LEFT: PN, RIGHT: 7}},
            7: {x: {LEFT: 4, RIGHT: PN}, y: {LEFT: 6, RIGHT: 8}},
            8: {x: {LEFT: 5, RIGHT: PN}, y: {LEFT: 7, RIGHT: PN}},
        }
        assert expected[distributor.myrank][x] == distributor.neighborhood[x]
        assert expected[distributor.myrank][y] == distributor.neighborhood[y]

    @pytest.mark.parallel(mode=9)
    def test_neighborhood_diagonal_2d(self, mode):
        grid = Grid(shape=(3, 3))
        x, y = grid.dimensions

        distributor = grid.distributor
        # Rank map:
        # ---------------y
        # | 0 | 1 | 2 |
        # -------------
        # | 3 | 4 | 5 |
        # -------------
        # | 6 | 7 | 8 |
        # -------------
        # |
        # x
        PN = MPI.PROC_NULL
        expected = {
            0: {(LEFT, LEFT): PN, (LEFT, RIGHT): PN, (RIGHT, LEFT): PN, (RIGHT, RIGHT): 4},  # noqa
            1: {(LEFT, LEFT): PN, (LEFT, RIGHT): PN, (RIGHT, LEFT): 3, (RIGHT, RIGHT): 5},
            2: {(LEFT, LEFT): PN, (LEFT, RIGHT): PN, (RIGHT, LEFT): 4, (RIGHT, RIGHT): PN},  # noqa
            3: {(LEFT, LEFT): PN, (LEFT, RIGHT): 1, (RIGHT, LEFT): PN, (RIGHT, RIGHT): 7},
            4: {(LEFT, LEFT): 0, (LEFT, RIGHT): 2, (RIGHT, LEFT): 6, (RIGHT, RIGHT): 8},
            5: {(LEFT, LEFT): 1, (LEFT, RIGHT): PN, (RIGHT, LEFT): 7, (RIGHT, RIGHT): PN},
            6: {(LEFT, LEFT): PN, (LEFT, RIGHT): 4, (RIGHT, LEFT): PN, (RIGHT, RIGHT): PN},  # noqa
            7: {(LEFT, LEFT): 3, (LEFT, RIGHT): 5, (RIGHT, LEFT): PN, (RIGHT, RIGHT): PN},
            8: {(LEFT, LEFT): 4, (LEFT, RIGHT): PN, (RIGHT, LEFT): PN, (RIGHT, RIGHT): PN}  # noqa
        }
        assert all(expected[distributor.myrank][i] == distributor.neighborhood[i]
                   for i in [(LEFT, LEFT), (LEFT, RIGHT), (RIGHT, LEFT), (RIGHT, RIGHT)])

    @pytest.mark.parallel(mode=[2, 4])
    def test_ctypes_neighborhood(self, mode):
        grid = Grid(shape=(4, 4))
        distributor = grid.distributor

        PN = MPI.PROC_NULL
        attrs = ['ll', 'lc', 'lr', 'cl', 'cc', 'cr', 'rl', 'rc', 'rr']
        expected = {  # nprocs -> [(rank0 xleft xright ...), (rank1 xleft ...), ...]
            2: [(PN, PN, PN, PN, 0, PN, PN, 1, PN),
                (PN, 0, PN, PN, 1, PN, PN, PN, PN)],
            4: [(PN, PN, PN, PN, 0, 1, PN, 2, 3),
                (PN, PN, PN, 0, 1, PN, 2, 3, PN),
                (PN, 0, 1, PN, 2, 3, PN, PN, PN),
                (0, 1, PN, 2, 3, PN, PN, PN, PN)]
        }

        mapper = dict(zip(attrs, expected[distributor.nprocs][distributor.myrank]))
        obj = distributor._obj_neighborhood
        value = obj._arg_defaults()[obj.name]
        assert all(getattr(value._obj, k) == v for k, v in mapper.items())

    @pytest.mark.parallel(mode=[4])
    def test_custom_topology(self, mode):
        grid = Grid(shape=(15, 15))
        f = Function(name='f', grid=grid)

        # Default topology, computed by Devito
        distributor = grid.distributor
        assert distributor.topology == (2, 2)
        expected = [(8, 8), (8, 7), (7, 8), (7, 7)]
        assert f.shape == expected[distributor.myrank]
        assert f.size_global == 225

        # Now with a custom topology
        grid2 = Grid(shape=(15, 15), topology=(4, 1))
        f2 = Function(name='f', grid=grid2)

        distributor = grid2.distributor
        assert distributor.topology == (4, 1)
        expected = [(4, 15), (4, 15), (4, 15), (3, 15)]
        assert f2.shape == expected[distributor.myrank]
        assert f2.size_global == f.size_global

    @pytest.mark.parametrize('comm_size, topology, dist_topology', [
        (2, (1, '*'), (1, 2)),
        (2, ('*', '*'), (2, 1)),
        (1, (1, '*', '*'), (1, 1, 1)),
        (2, (1, '*', '*'), (1, 2, 1)),
        (2, (2, '*', '*'), (2, 1, 1)),
        (3, (1, '*', '*'), (1, 3, 1)),
        (3, ('*', '*', 1), (3, 1, 1)),
        (4, (2, '*', '*'), (2, 2, 1)),
        (4, ('*', '*', 2), (2, 1, 2)),
        (6, ('*', '*', 1), (3, 2, 1)),
        (6, (1, '*', '*'), (1, 3, 2)),
        (6, ('*', '*', '*'), (3, 2, 1)),
        (12, ('*', '*', '*'), (3, 2, 2)),
        (12, ('*', 3, '*'), (2, 3, 2)),
        (18, ('*', '*', '*'), (3, 3, 2)),
        (18, ('*', '*', 9), (2, 1, 9)),
        (18, ('*', '*', 3), (3, 2, 3)),
        (24, ('*', '*', '*'), (6, 2, 2)),
        (32, ('*', '*', '*'), (4, 4, 2)),
        (8, ('*', 1, '*'), (4, 1, 2)),
        (8, ('*', '*', 1), (4, 2, 1)),
        (8, ('*', '*', '*'), (2, 2, 2)),
        (9, ('*', '*', '*'), (3, 3, 1)),
        (11, (1, '*', '*'), (1, 11, 1)),
        (22, ('*', '*', '*'), (11, 2, 1)),
        (16, ('*', 1, '*'), (4, 1, 4)),
        (32, ('*', '*', 1), (8, 4, 1)),
        (64, ('*', '*', 1), (8, 8, 1)),
        (64, ('*', 2, 4), (8, 2, 4)),
        (128, ('*', '*', 1), (16, 8, 1)),
        (231, ('*', '*', '*'), (11, 7, 3)),
        (256, (1, '*', '*'), (1, 16, 16)),
        (256, ('*', '*', '*'), (8, 8, 4)),
        (256, ('*', '*', 2), (16, 8, 2)),
        (256, ('*', 32, 2), (4, 32, 2)),
    ])
    @pytest.mark.parallel(mode=[2])
    def test_custom_topology_v2(self, comm_size, topology, dist_topology, mode):
        dummy_comm = Bunch(size=comm_size)
        custom_topology = CustomTopology(topology, dummy_comm)
        assert custom_topology == dist_topology

    @pytest.mark.parallel(mode=[(4, 'diag2')])
    @switchconfig(topology='y')
    def test_custom_topology_fallback(self, mode):
        grid = Grid(shape=(16,))
        f = Function(name='f', grid=grid)

        # The input topology was `y` but Grid only has one axis, so we decompose
        # along that instead
        assert f.shape == (4,)


class TestFunction:

    @pytest.mark.parallel(mode=2)
    def test_halo_exchange_bilateral(self, mode):
        """
        Test halo exchange between two processes organised in a 2x1 cartesian grid.

        On the left, the initial ``data_with_inhalo``; on the right, the situation
        after the halo exchange.

               rank0               rank0
            0 0 0 0 0 0         0 0 0 0 0 0
            0 1 1 1 1 0         0 1 1 1 1 0
            0 1 1 1 1 0         0 1 1 1 1 0
            0 1 1 1 1 0         0 1 1 1 1 0
            0 1 1 1 1 0         0 1 1 1 1 0
            0 0 0 0 0 0         0 2 2 2 2 0
                         ---->
               rank1               rank1
            0 0 0 0 0 0         0 1 1 1 1 0
            0 2 2 2 2 0         0 2 2 2 2 0
            0 2 2 2 2 0         0 2 2 2 2 0
            0 2 2 2 2 0         0 2 2 2 2 0
            0 2 2 2 2 0         0 2 2 2 2 0
            0 0 0 0 0 0         0 0 0 0 0 0
        """
        grid = Grid(shape=(12, 12))
        x, y = grid.dimensions

        f = Function(name='f', grid=grid)
        f.data[:] = grid.distributor.myrank + 1

        # Now trigger a halo exchange...
        f.data_with_halo   # noqa

        glb_pos_map = grid.distributor.glb_pos_map
        if LEFT in glb_pos_map[x]:
            assert np.all(f.data_ro_domain[:] == 1.)
            assert np.all(f._data_ro_with_inhalo[-1, 1:-1] == 2.)
            assert np.all(f._data_ro_with_inhalo[0, :] == 0.)
        else:
            assert np.all(f.data_ro_domain[:] == 2.)
            assert np.all(f._data_ro_with_inhalo[0, 1:-1] == 1.)
            assert np.all(f._data_ro_with_inhalo[-1, :] == 0.)
        assert np.all(f._data_ro_with_inhalo[:, 0] == 0.)
        assert np.all(f._data_ro_with_inhalo[:, -1] == 0.)

    @pytest.mark.parametrize("paddings", [
        (None, None),
        ((0, 0), (0, 0)),
        ((0, 0), (0, 1)),
        ((1, 0), (0, 1)),
    ])
    @pytest.mark.parallel(mode=2)
    def test_halo_exchange_bilateral_asymmetric(self, paddings, mode):
        """
        Test halo exchange between two processes organised in a 2x1 cartesian grid.

        In this test, the size of left and right halo regions have different size.

        On the left, the initial ``data_with_inhalo``; on the right, the situation
        after the halo exchange.

                rank0                 rank0
            0 0 0 0 0 0 0         0 0 0 0 0 0 0
            0 1 1 1 1 0 0         0 1 1 1 1 0 0
            0 1 1 1 1 0 0         0 1 1 1 1 0 0
            0 1 1 1 1 0 0         0 1 1 1 1 0 0
            0 1 1 1 1 0 0         0 1 1 1 1 0 0
            0 0 0 0 0 0 0         0 2 2 2 2 0 0
            0 0 0 0 0 0 0         0 2 2 2 2 0 0
                           ---->
                rank1                 rank1
            0 0 0 0 0 0 0         0 1 1 1 1 0 0
            0 2 2 2 2 0 0         0 2 2 2 2 0 0
            0 2 2 2 2 0 0         0 2 2 2 2 0 0
            0 2 2 2 2 0 0         0 2 2 2 2 0 0
            0 2 2 2 2 0 0         0 2 2 2 2 0 0
            0 0 0 0 0 0 0         0 0 0 0 0 0 0
            0 0 0 0 0 0 0         0 0 0 0 0 0 0
        """
        grid = Grid(shape=(12, 12))
        x, y = grid.dimensions
        padding = paddings[grid.distributor.comm.rank]

        f = Function(name='f', grid=grid, space_order=(1, 1, 2), padding=padding)
        f.data[:] = grid.distributor.myrank + 1

        # Now trigger a halo exchange...
        f.data_with_halo   # noqa

        glb_pos_map = grid.distributor.glb_pos_map
        if LEFT in glb_pos_map[x]:
            assert np.all(f.data_ro_domain[:] == 1.)
            assert np.all(f._data_ro_with_inhalo[-2:, 1:-2] == 2.)
            assert np.all(f._data_ro_with_inhalo[0:1, :] == 0.)
        else:
            assert np.all(f.data_ro_domain[:] == 2.)
            assert np.all(f._data_ro_with_inhalo[:1, 1:-2] == 1.)
            assert np.all(f._data_ro_with_inhalo[-2:, :] == 0.)
        assert np.all(f._data_ro_with_inhalo[:, :1] == 0.)
        assert np.all(f._data_ro_with_inhalo[:, -2:] == 0.)

    @pytest.mark.parallel(mode=4)
    def test_halo_exchange_quadrilateral(self, mode):
        """
        Test halo exchange between four processes organised in a 2x2 cartesian grid.

        The initial ``data_with_inhalo`` looks like:

               rank0           rank1
            0 0 0 0 0 0     0 0 0 0 0 0
            0 1 1 1 1 0     0 2 2 2 2 0
            0 1 1 1 1 0     0 2 2 2 2 0
            0 1 1 1 1 0     0 2 2 2 2 0
            0 1 1 1 1 0     0 2 2 2 2 0
            0 0 0 0 0 0     0 0 0 0 0 0

               rank2           rank3
            0 0 0 0 0 0     0 0 0 0 0 0
            0 3 3 3 3 0     0 4 4 4 4 0
            0 3 3 3 3 0     0 4 4 4 4 0
            0 3 3 3 3 0     0 4 4 4 4 0
            0 3 3 3 3 0     0 4 4 4 4 0
            0 0 0 0 0 0     0 0 0 0 0 0

        After the halo exchange, the following is expected and tested for:

               rank0           rank1
            0 0 0 0 0 0     0 0 0 0 0 0
            0 1 1 1 1 2     1 2 2 2 2 0
            0 1 1 1 1 2     1 2 2 2 2 0
            0 1 1 1 1 2     1 2 2 2 2 0
            0 1 1 1 1 2     1 2 2 2 2 0
            0 3 3 3 3 4     3 4 4 4 4 0

               rank2           rank3
            0 1 1 1 1 2     1 2 2 2 2 0
            0 3 3 3 3 4     3 4 4 4 4 0
            0 3 3 3 3 4     3 4 4 4 4 0
            0 3 3 3 3 4     3 4 4 4 4 0
            0 3 3 3 3 4     3 4 4 4 4 0
            0 0 0 0 0 0     0 0 0 0 0 0
        """
        grid = Grid(shape=(12, 12))
        x, y = grid.dimensions

        f = Function(name='f', grid=grid)
        f.data[:] = grid.distributor.myrank + 1

        # Now trigger a halo exchange...
        f.data_with_halo   # noqa

        glb_pos_map = grid.distributor.glb_pos_map
        if LEFT in glb_pos_map[x] and LEFT in glb_pos_map[y]:
            assert np.all(f._data_ro_with_inhalo[0] == 0.)
            assert np.all(f._data_ro_with_inhalo[:, 0] == 0.)
            assert np.all(f._data_ro_with_inhalo[1:-1, -1] == 2.)
            assert np.all(f._data_ro_with_inhalo[-1, 1:-1] == 3.)
            assert f._data_ro_with_inhalo[-1, -1] == 4.
        elif LEFT in glb_pos_map[x] and RIGHT in glb_pos_map[y]:
            assert np.all(f._data_ro_with_inhalo[0] == 0.)
            assert np.all(f._data_ro_with_inhalo[:, -1] == 0.)
            assert np.all(f._data_ro_with_inhalo[1:-1, 0] == 1.)
            assert np.all(f._data_ro_with_inhalo[-1, 1:-1] == 4.)
            assert f._data_ro_with_inhalo[-1, 0] == 3.
        elif RIGHT in glb_pos_map[x] and LEFT in glb_pos_map[y]:
            assert np.all(f._data_ro_with_inhalo[-1] == 0.)
            assert np.all(f._data_ro_with_inhalo[:, 0] == 0.)
            assert np.all(f._data_ro_with_inhalo[1:-1, -1] == 4.)
            assert np.all(f._data_ro_with_inhalo[0, 1:-1] == 1.)
            assert f._data_ro_with_inhalo[0, -1] == 2.
        else:
            assert np.all(f._data_ro_with_inhalo[-1] == 0.)
            assert np.all(f._data_ro_with_inhalo[:, -1] == 0.)
            assert np.all(f._data_ro_with_inhalo[1:-1, 0] == 3.)
            assert np.all(f._data_ro_with_inhalo[0, 1:-1] == 2.)
            assert f._data_ro_with_inhalo[0, 0] == 1.

    @pytest.mark.parallel(mode=4)
    @pytest.mark.parametrize('shape,expected', [
        ((15, 15), [((0, 8), (0, 8)), ((0, 8), (8, 15)),
                    ((8, 15), (0, 8)), ((8, 15), (8, 15))]),
    ])
    def test_local_indices(self, shape, expected, mode):
        grid = Grid(shape=shape)
        f = Function(name='f', grid=grid)

        assert all(i == slice(*j)
                   for i, j in zip(f.local_indices, expected[grid.distributor.myrank]))

    @pytest.mark.parallel(mode=4)
    @pytest.mark.parametrize('shape', [(1,), (2, 3), (4, 5, 6)])
    def test_mpi4py_nodevmpi(self, shape, mode):

        with switchconfig(mpi=False):
            # Mimic external mpi init
            MPI.Init()
            # Check that internal Function work correctly
            grid = Grid(shape=shape)
            f = Function(name="f", grid=grid, space_order=1)
            assert f.data.shape == shape
            assert f.data_with_halo.shape == tuple(s+2 for s in shape)
            assert f.data._local.shape == shape
            MPI.Finalize()


class TestSparseFunction:

    @pytest.mark.parallel(mode=4)
    @pytest.mark.parametrize('shape, coords, points', [
        ((4, 4), ((1., 1.), (1., 3.), (3., 1.), (3., 3.)), 1),
        ((8, ), ((1.,), (3.,), (5.,), (7.,)), 1),
        ((8, ), ((1.,), (2.,), (3.,), (4.,), (5.,), (6.,), (7.,), (8.,)), 2)
    ])
    def test_ownership(self, shape, coords, points, mode):
        """Given a sparse point ``p`` with known coordinates, this test checks
        that the MPI rank owning ``p`` is retrieved correctly."""
        grid = Grid(shape=shape, extent=shape)

        sf = SparseFunction(name='sf', grid=grid, npoint=len(coords), coordinates=coords)

        # The domain decomposition is so that the i-th MPI rank gets exactly one
        # sparse point `p` and, incidentally, `p` is logically owned by `i`
        assert len(sf.gridpoints) == points
        ownership = grid.distributor.glb_to_rank(sf.gridpoints)
        assert list(ownership.keys()) == [grid.distributor.myrank]

    @pytest.mark.parallel(mode=4)
    @pytest.mark.parametrize('coords,expected,expectedinds', [
        ([(0.5, 0.5), (1.5, 2.5), (1.5, 1.5), (2.5, 1.5)], [[0.], [1.], [2.], [3.]],
         [(slice(0, 1), ), (slice(1, 2), ), (slice(2, 3), ), (slice(3, 4), )]),
        ([(1.5, 1.5), ], [[], [], [], [0.]],
         [(slice(0, -1), ), (slice(0, -1), ), (slice(0, -1), ), (slice(0, 1), )])
    ])
    def test_local_indices(self, coords, expected, expectedinds, mode):
        grid = Grid(shape=(4, 4), extent=(3.0, 3.0))

        data = np.array([0., 1., 2., 3.])
        coords = np.array(coords)
        sf = SparseFunction(name='sf', grid=grid, npoint=len(coords))

        # Each of the 4 MPI ranks get one (randomly chosen) sparse point if using 4 points
        # If we are only using 1 point, only the last mpi rank receives a sparse point
        npointexpected = 1 if len(coords) == 4 else (grid.distributor.myrank+1)//4
        assert sf.npoint == npointexpected

        sf.coordinates.data[:] = coords
        sf.data[:] = data
        expected = np.array(expected[grid.distributor.myrank])
        assert np.all(sf.data == expected)
        expectedinds = expectedinds[grid.distributor.myrank]
        assert sf.local_indices == expectedinds

    @pytest.mark.parallel(mode=4)
    def test_scatter_gather(self, mode):
        """
        Test scattering and gathering of sparse data from and to a single MPI rank.

        The initial data distribution (A, B, C, and D are generic values) looks like:

               rank0           rank1           rank2           rank3
                [D]             [C]             [B]             [A]

        Logically (i.e., given point coordinates and domain decomposition), A belongs
        to rank0, B belongs to rank1, etc. Thus, after scattering, the data distribution
        is expected to be:

               rank0           rank1           rank2           rank3
                [A]             [B]             [C]             [D]

        Then, locally on each rank, a trivial *2 multiplication is performed:

               rank0           rank1           rank2           rank3
               [A*2]           [B*2]           [C*2]           [D*2]

        Finally, we gather the data values and we get:

               rank0           rank1           rank2           rank3
               [D*2]           [C*2]           [B*2]           [A*2]
        """
        grid = Grid(shape=(4, 4), extent=(4.0, 4.0))

        # Initialization
        data = np.array([3, 2, 1, 0])
        coords = np.array([(3., 3.), (3., 1.), (1., 3.), (1., 1.)])
        sf = SparseFunction(name='sf', grid=grid, npoint=len(coords), coordinates=coords)
        sf.data[:] = data

        # Scatter
        loc_data = sf._dist_scatter()[sf]
        loc_coords = sf._dist_scatter()[sf.coordinates]
        assert len(loc_data) == 1
        assert loc_data[0] == grid.distributor.myrank
        # Do some local computation
        loc_data = loc_data*2

        # Gather
        sf._dist_data_gather(loc_data)
        assert len(sf.data) == 1
        assert np.all(sf.data == data[sf.local_indices]*2)

        sf._dist_subfunc_gather(loc_coords, sf.coordinates)
        assert sf.coordinates.data.shape == (1, 2)
        assert np.all(sf.coordinates.data == coords[sf.local_indices[0], :])

    @pytest.mark.parallel(mode=4)
    @switchconfig(condition=isinstance(configuration['compiler'],
                  (OneapiCompiler)), safe_math=True)
    def test_sparse_coords(self, mode):
        grid = Grid(shape=(21, 31, 21), extent=(20, 30, 20))
        x, y, z = grid.dimensions

        coords = np.zeros((21*31, 3))
        coords[:, 0] = np.asarray([i for i in range(21) for j in range(31)])
        coords[:, 1] = np.asarray([j for i in range(21) for j in range(31)])
        sf = SparseFunction(name="s", grid=grid, coordinates=coords, npoint=21*31)

        u = Function(name="u", grid=grid, space_order=1)
        u.data[:, :, 0] = np.reshape(np.asarray([i+j for i in range(21)
                                                 for j in range(31)]), (21, 31))

        op = Operator(sf.interpolate(u))
        op.apply()

        for i in range(21*31):
            coords_loc = sf.coordinates.data[i, 1]
            if coords_loc is not None:
                coords_loc += sf.coordinates.data[i, 0]
            assert sf.data[i] == coords_loc

    @pytest.mark.parallel(mode=4)
    def test_sparse_coords_issue1823(self, mode):
        grid = Grid((101, 101, 101), extent=(1000, 1000, 1000))
        coords = np.array([[1000., 0., 900.], [1000., 300., 700.],
                           [1000., 500., 500.], [1000., 700., 300.],
                           [1000., 900., 0.], [1000., 0., 850.]])
        rec = SparseTimeFunction(name="s", grid=grid, coordinates=coords,
                                 nt=10, npoint=6)
        ref = SparseTimeFunction(name="s1", grid=grid, coordinates=coords,
                                 nt=10, npoint=6)
        u = TimeFunction(name="u", grid=grid, space_order=1)

        Operator([Eq(u, u+1)]+rec.interpolate(u))()

        assert np.allclose(rec.coordinates.data[:], ref.coordinates.data)

    @pytest.mark.parallel(mode=4)
    @pytest.mark.parametrize('r', [2])
    def test_precomputed_sparse(self, r, mode):
        grid = Grid(shape=(4, 4), extent=(3.0, 3.0))

        coords = np.array([(1.0, 1.0), (2.0, 2.0), (1.0, 2.0), (2.0, 1.0)])
        points = np.array([(1, 1), (2, 2), (1, 2), (2, 1)])
        coeffs = np.ones((4, 2, r))

        sf1 = PrecomputedSparseFunction(name="sf1", grid=grid, coordinates=coords,
                                        npoint=4, interpolation_coeffs=coeffs, r=r)
        sf2 = PrecomputedSparseFunction(name="sf2", grid=grid, gridpoints=points,
                                        npoint=4, interpolation_coeffs=coeffs, r=r)

        assert sf1.npoint == 1
        assert sf2.npoint == 1
        assert np.all(sf1.coordinates.data.shape == (1, 2))
        assert np.all(sf2.gridpoints.data.shape == (1, 2))
        assert np.all(sf1._coords_indices == sf2.gridpoints_data)
        assert np.all(sf1.interpolation_coeffs.shape == (1, 2, r))
        assert np.all(sf2.interpolation_coeffs.shape == (1, 2, r))

        u = Function(name="u", grid=grid, space_order=r)
        u._data_with_outhalo[:] = 1
        Operator(sf2.interpolate(u))()
        assert np.all(sf2.data == 4)
        Operator(sf1.interpolate(u))()
        assert np.all(sf1.data == 4)

    @pytest.mark.parallel(mode=4)
    def test_sparse_first(self, mode):
        """
        Tests custom sprase function with sparse dimension as first index.
        """

        class SparseFirst(SparseFunction):
            """ Custom sparse class with the sparse dimension as the first one"""
            _sparse_position = 0

        dr = Dimension("cd")
        ds = DefaultDimension("ps", default_value=3)
        grid = Grid((11, 11))
        dims = grid.dimensions
        s = SparseFirst(name="s", grid=grid, npoint=4, dimensions=(dr, ds), shape=(4, 3),
                        coordinates=[[.1, .1], [.2, .2], [.3, .3], [.5, .5]])

        # Check dimensions and shape are correctly initialized
        assert s.indices[s._sparse_position] == dr
        assert s.shape == (1, 3)
        assert s.coordinates.indices[0] == dr

        # Operator
        u = TimeFunction(name="u", grid=grid, time_order=1)
        fs = Function(name="fs", grid=grid, dimensions=(*dims, ds), shape=(11, 11, 3))

        eqs = [Eq(u.forward, u+1), Eq(fs, u)]
        # No time dependence so need the implicit dim
        rec = s.interpolate(expr=s+fs, implicit_dims=grid.stepping_dim)
        op = Operator(eqs + rec)

        # Check generated code -- expected one halo exchange
        assert len(FindNodes(Call).visit(op)) == 1

        op(time_M=10)
        expected = 10*11/2  # n (n+1)/2
        assert np.allclose(s.data, expected)

    @pytest.mark.parallel(mode=[(4, 'diag2')])
    def test_no_grid_dim_slow(self, mode):
        shape = (12, 13, 14)
        nfreq = 5
        nrec = 2

        grid = Grid(shape=shape)
        f = DefaultDimension(name="f", default_value=nfreq)

        u = Function(name="u", grid=grid, dimensions=(*grid.dimensions, f),
                     shape=(*shape, nfreq), space_order=2)
        u.data.fill(1)

        class CoordSlowSparseFunction(SparseFunction):
            _sparse_position = 0

        r = Dimension(name="r")
        s = CoordSlowSparseFunction(name="s", grid=grid, dimensions=(r, f),
                                    shape=(nrec, nfreq), npoint=nrec)

        rec_eq = s.interpolate(expr=u)

        op = Operator([Eq(u, 1)] + rec_eq)

        # Check generated code -- expected one halo exchange
        assert len(FindNodes(Call).visit(op)) == 1

        op.apply()
        assert np.all(s.data == 1)

    @pytest.mark.parallel(mode=4)
    def test_no_grid_dim_slow_time(self, mode):
        shape = (12, 13, 14)
        nfreq = 5
        nrec = 2

        grid = Grid(shape=shape)
        t = grid.stepping_dim
        f = DefaultDimension(name="f", default_value=nfreq)

        u = TimeFunction(name="u", grid=grid, dimensions=(t, *grid.dimensions, f),
                         shape=(2, *shape, nfreq), space_order=2)

        class CoordSlowSparseFunction(SparseTimeFunction):
            _sparse_position = 0

        r = Dimension(name="r")
        s = CoordSlowSparseFunction(name="s", grid=grid, dimensions=(r, f),
                                    shape=(nrec, nfreq), npoint=nrec, nt=5)

        rec_eq = s.interpolate(expr=u)

        op = Operator([Eq(u, 1)] + rec_eq)

        # Check generated code -- expected one halo exchange
        assert len(FindNodes(Call).visit(op)) == 1

        op.apply(time_M=5)
        assert np.all(s.data == 1)


class TestOperatorSimple:

    @pytest.mark.parallel(mode=[2, 4, 8])
    def test_trivial_eq_1d(self, mode):
        grid = Grid(shape=(32,))
        x = grid.dimensions[0]
        t = grid.stepping_dim

        f = TimeFunction(name='f', grid=grid)
        f.data_with_halo[:] = 1.

        op = Operator(Eq(f.forward, f[t, x-1] + f[t, x+1] + 1))
        op.apply(time=1)

        assert np.all(f.data_ro_domain[1] == 3.)
        if f.grid.distributor.myrank == 0:
            assert f.data_ro_domain[0, 0] == 5.
            assert np.all(f.data_ro_domain[0, 1:] == 7.)
        elif f.grid.distributor.myrank == f.grid.distributor.nprocs - 1:
            assert f.data_ro_domain[0, -1] == 5.
            assert np.all(f.data_ro_domain[0, :-1] == 7.)
        else:
            assert np.all(f.data_ro_domain[0] == 7.)

    @pytest.mark.parallel(mode=[2])
    def test_trivial_eq_1d_asymmetric(self, mode):
        grid = Grid(shape=(32,))
        x = grid.dimensions[0]
        t = grid.stepping_dim

        f = TimeFunction(name='f', grid=grid)
        f.data_with_halo[:] = 1.

        op = Operator(Eq(f.forward, f[t, x+1] + 1))
        op.apply(time=1)

        assert np.all(f.data_ro_domain[1] == 2.)
        if f.grid.distributor.myrank == 0:
            assert np.all(f.data_ro_domain[0] == 3.)
        else:
            assert np.all(f.data_ro_domain[0, :-1] == 3.)
            assert f.data_ro_domain[0, -1] == 2.

    @pytest.mark.parallel(mode=2)
    def test_trivial_eq_1d_save(self, mode):
        grid = Grid(shape=(32,))
        x = grid.dimensions[0]
        time = grid.time_dim

        f = TimeFunction(name='f', grid=grid, save=5)
        f.data_with_halo[:] = 1.

        op = Operator(Eq(f.forward, f[time, x-1] + f[time, x+1] + 1))
        op.apply()

        time_M = op._prepare_arguments()['time_M']

        assert np.all(f.data_ro_domain[1] == 3.)
        glb_pos_map = f.grid.distributor.glb_pos_map
        if LEFT in glb_pos_map[x]:
            assert np.all(f.data_ro_domain[-1, time_M:] == 31.)
        else:
            assert np.all(f.data_ro_domain[-1, :-time_M] == 31.)

    @pytest.mark.parallel(mode=[(4, 'basic'), (4, 'diag'), (4, 'overlap'),
                                (4, 'overlap2'), (4, 'diag2'), (4, 'full')])
    def test_trivial_eq_2d(self, mode):
        grid = Grid(shape=(8, 8,))
        x, y = grid.dimensions
        t = grid.stepping_dim

        f = TimeFunction(name='f', grid=grid, space_order=1)
        f.data_with_halo[:] = 1.

        eqn = Eq(f.forward, f[t, x-1, y] + f[t, x+1, y] + f[t, x, y-1] + f[t, x, y+1])
        op = Operator(eqn)
        op.apply(time=1)

        # Expected computed values
        corner, side, interior = 10., 13., 16.

        glb_pos_map = f.grid.distributor.glb_pos_map
        assert np.all(f.data_ro_domain[0, 1:-1, 1:-1] == interior)
        if LEFT in glb_pos_map[x] and LEFT in glb_pos_map[y]:
            assert f.data_ro_domain[0, 0, 0] == corner
            assert np.all(f.data_ro_domain[0, 1:, :1] == side)
            assert np.all(f.data_ro_domain[0, :1, 1:] == side)
        elif LEFT in glb_pos_map[x] and RIGHT in glb_pos_map[y]:
            assert f.data_ro_domain[0, 0, -1] == corner
            assert np.all(f.data_ro_domain[0, :1, :-1] == side)
            assert np.all(f.data_ro_domain[0, 1:, -1:] == side)
        elif RIGHT in glb_pos_map[x] and LEFT in glb_pos_map[y]:
            assert f.data_ro_domain[0, -1, 0] == corner
            assert np.all(f.data_ro_domain[0, -1:, 1:] == side)
            assert np.all(f.data_ro_domain[0, :-1, :1] == side)
        else:
            assert f.data_ro_domain[0, -1, -1] == corner
            assert np.all(f.data_ro_domain[0, :-1, -1:] == side)
            assert np.all(f.data_ro_domain[0, -1:, :-1] == side)

    @pytest.mark.parallel(mode=[(8, 'basic'), (8, 'diag'), (8, 'overlap'),
                                (8, 'overlap2'), (8, 'diag2'), (8, 'full')])
    def test_trivial_eq_3d(self, mode):
        grid = Grid(shape=(8, 8, 8))
        x, y, z = grid.dimensions
        t = grid.stepping_dim

        f = TimeFunction(name='f', grid=grid, space_order=1)
        f.data_with_halo[:] = 1.

        eqn = Eq(f.forward, (f[t, x-1, y, z] + f[t, x+1, y, z] +
                             f[t, x, y-1, z] + f[t, x, y+1, z] +
                             f[t, x, y, z-1] + f[t, x, y, z+1]))
        op = Operator(eqn)
        op.apply(time=1)

        # Expected computed values
        corner, side, face, interior = 21., 26., 31., 36.

        # Situation at t=0
        assert np.all(f.data_ro_domain[1] == 6.)
        # Situation at t=1
        # 1) corners
        for i in [[0, 0, 0], [0, 0, -1], [0, -1, 0], [0, -1, -1],
                  [-1, 0, 0], [-1, 0, -1], [-1, -1, 0], [-1, -1, -1]]:
            assert f.data_ro_domain[[0] + i] in [corner, None]
        # 2) sides
        for i in [[0, 0, slice(1, -1)], [0, -1, slice(1, -1)],
                  [0, slice(1, -1), 0], [0, slice(1, -1), -1],
                  [-1, 0, slice(1, -1)], [-1, -1, slice(1, -1)],
                  [-1, slice(1, -1), 0], [-1, slice(1, -1), -1],
                  [slice(1, -1), 0, 0], [slice(1, -1), 0, -1],
                  [slice(1, -1), -1, 0], [slice(1, -1), -1, -1]]:
            assert np.all(f.data_ro_domain[[0] + i] == side)
        # 3) faces
        for i in [[0, slice(1, -1), slice(1, -1)], [-1, slice(1, -1), slice(1, -1)],
                  [slice(1, -1), 0, slice(1, -1)], [slice(1, -1), -1, slice(1, -1)],
                  [slice(1, -1), slice(1, -1), 0], [slice(1, -1), slice(1, -1), -1]]:
            assert np.all(f.data_ro_domain[[0] + i] == face)
        # 4) interior
        assert np.all(f.data_ro_domain[0, 1:-1, 1:-1, 1:-1] == interior)

    @pytest.mark.parallel(mode=[(4, 'basic'), (4, 'diag')])
    def test_multiple_eqs_funcs(self, mode):
        grid = Grid(shape=(12,))
        x = grid.dimensions[0]
        t = grid.stepping_dim

        f = TimeFunction(name='f', grid=grid)
        f.data_with_halo[:] = 0.
        g = TimeFunction(name='g', grid=grid)
        g.data_with_halo[:] = 0.

        op = Operator([Eq(f.forward, f[t, x+1] + g[t, x-1] + 1),
                       Eq(g.forward, f[t, x-1] + g[t, x+1] + 1)])
        op.apply(time=1)

        assert np.all(f.data_ro_domain[1] == 1.)
        if f.grid.distributor.myrank == 0:
            assert f.data_ro_domain[0, 0] == 2.
            assert np.all(f.data_ro_domain[0, 1:] == 3.)
        elif f.grid.distributor.myrank == f.grid.distributor.nprocs - 1:
            assert f.data_ro_domain[0, -1] == 2.
            assert np.all(f.data_ro_domain[0, :-1] == 3.)
        else:
            assert np.all(f.data_ro_domain[0] == 3.)

        # Also check that there are no redundant halo exchanges. Here, only
        # one is expected before the `x` Iteration, with two components, namely
        # `f` and `g`
        calls = FindNodes(Call).visit(op)
        assert len(calls) == 1
        assert calls[0].ncomps == 2

    @pytest.mark.parallel(mode=2)
    def test_reapply_with_different_functions(self, mode):
        grid1 = Grid(shape=(30, 30, 30))
        f1 = Function(name='f', grid=grid1, space_order=4)

        op = Operator(Eq(f1, 1.))
        op.apply()

        grid2 = Grid(shape=(40, 40, 40))
        f2 = Function(name='f', grid=grid2, space_order=4)

        # Re-application
        op.apply(f=f2)

        assert np.all(f1.data == 1.)
        assert np.all(f2.data == 1.)


class TestCodeGeneration:

    @pytest.mark.parallel(mode=1)
    def test_avoid_haloupdate_as_nostencil_basic(self, mode):
        grid = Grid(shape=(12,))

        f = TimeFunction(name='f', grid=grid)
        g = Function(name='g', grid=grid)

        op = Operator([Eq(f.forward, f + 1.),
                       Eq(g, f + 1.)])

        calls = FindNodes(Call).visit(op)
        assert len(calls) == 0

    @pytest.mark.parallel(mode=1)
    def test_avoid_haloupdate_as_nostencil_advanced(self, mode):
        grid = Grid(shape=(4, 4))
        u = TimeFunction(name='u', grid=grid, space_order=4, time_order=2, save=None)
        v = TimeFunction(name='v', grid=grid, space_order=0, time_order=0, save=5)
        g = Function(name='g', grid=grid, space_order=0)
        i = Function(name='i', grid=grid, space_order=0)

        shift = Constant(name='shift', dtype=np.int32)

        step = Eq(u.forward, u - u.backward + 1)
        g_inc = Inc(g, u * v.subs(grid.time_dim, grid.time_dim - shift))
        i_inc = Inc(i, (v*v).subs(grid.time_dim, grid.time_dim - shift))

        op = Operator([step, g_inc, i_inc])

        # No stencil in the expressions, so no halo update required!
        calls = FindNodes(Call).visit(op)
        assert len(calls) == 0

    @pytest.mark.parallel(mode=1)
    def test_avoid_redundant_haloupdate(self, mode):
        grid = Grid(shape=(12,))
        x = grid.dimensions[0]
        t = grid.stepping_dim

        i = Dimension(name='i')
        j = Dimension(name='j')

        f = TimeFunction(name='f', grid=grid)
        g = Function(name='g', grid=grid)

        op = Operator([Eq(f.forward, f[t, x-1] + f[t, x+1] + 1.),
                       Inc(f[t+1, i], 1.),  # no halo update as it's an Inc
                       Eq(g, f[t, j] + 1)])  # access `f` at `t`, not `t+1`!

        calls = FindNodes(Call).visit(op)
        assert len(calls) == 1

    @pytest.mark.parallel(mode=1)
    def test_avoid_redundant_haloupdate_cond(self, mode):
        grid = Grid(shape=(12,))
        x = grid.dimensions[0]
        t = grid.stepping_dim

        i = Dimension(name='i')
        j = Dimension(name='j')

        f = TimeFunction(name='f', grid=grid)
        g = Function(name='g', grid=grid)
        t_sub = ConditionalDimension(name='t_sub', parent=t, factor=2)

        op = Operator([Eq(f.forward, f[t, x-1] + f[t, x+1] + 1.),
                       Inc(f[t+1, i], 1.),  # no halo update as it's an Inc
                       # access `f` at `t`, not `t+1` through factor subdim!
                       Eq(g, f[t, j] + 1, implicit_dim=t_sub)])

        calls = FindNodes(Call).visit(op)
        assert len(calls) == 1

    @pytest.mark.parallel(mode=1)
    def test_avoid_haloupdate_if_distr_but_sequential(self, mode):
        grid = Grid(shape=(12,))
        x = grid.dimensions[0]
        t = grid.stepping_dim

        f = TimeFunction(name='f', grid=grid)

        # There is an anti-dependence between the first and second Eqs, so
        # the compiler places them in different x-loops. However, none of the
        # two loops should be preceded by a halo exchange, though for different
        # reasons:
        # * the equation in the first loop has no stencil
        # * the equation in the second loop is inherently sequential, so the
        #   compiler should be sufficiently smart to see that there is no point
        #   in adding a halo exchange
        op = Operator([Eq(f, f + 1),
                       Eq(f, f[t, x-1] + f[t, x+1] + 1.)])

        iterations = FindNodes(Iteration).visit(op)
        assert len(iterations) == 3
        calls = FindNodes(Call).visit(op)
        assert len(calls) == 0

    @pytest.mark.parallel(mode=1)
    def test_avoid_haloupdate_with_subdims(self, mode):
        grid = Grid(shape=(4,))
        x = grid.dimensions[0]
        t = grid.stepping_dim

        thickness = 4

        u = TimeFunction(name='u', grid=grid, time_order=1)

        xleft = SubDimension.left(name='xleft', parent=x, thickness=thickness)
        xi = SubDimension.middle(name='xi', parent=x,
                                 thickness_left=thickness, thickness_right=thickness)

        eq_centre = Eq(u[t+1, xi], u[t, xi-1] + u[t, xi+1] + 1.)
        eq_left = Eq(u[t+1, xleft], u[t+1, xleft+1] + u[t, xleft+1] + 1.)

        # There is only one halo update -- for the `eq_centre` expression.
        # `eq_left` gets no halo update since it's a left-SubDimension, which by
        # default (i.e., unless one passes `local=False` to SubDimension.left) is
        # assumed to be a local Dimension.
        op = Operator([eq_centre, eq_left])

        calls = FindNodes(Call).visit(op)
        assert len(calls) == 1

    @pytest.mark.parallel(mode=1)
    def test_avoid_haloupdate_with_constant_index(self, mode):
        grid = Grid(shape=(4,))
        x = grid.dimensions[0]
        t = grid.stepping_dim

        u = TimeFunction(name='u', grid=grid)

        eq = Eq(u.forward, u[t, 1] + u[t, 1 + x.symbolic_min] + u[t, x])
        op = Operator(eq)

        calls = FindNodes(Call).visit(op)
        assert len(calls) == 0

    @pytest.mark.parallel(mode=1)
    def test_do_haloupdate_with_constant_locindex(self, mode):
        """
        Like `test_avoid_haloupdate_with_constant_index`, there is again
        a constant index, but this time along a loc-index (`t` Dimension),
        which needs to be handled by the `compute_loc_indices` function.
        The actual halo update is induced by u.dx.
        """
        grid = Grid(shape=(4,))
        x = grid.dimensions[0]

        u = TimeFunction(name='u', grid=grid)

        eq = Eq(u.forward, u[0, x] + u.dx)
        op = Operator(eq)

        calls = FindNodes(Call).visit(op)
        assert len(calls) == 1

    @pytest.mark.parallel(mode=1)
    def test_hoist_haloupdate_if_no_flowdep(self, mode):
        grid = Grid(shape=(12,))
        x = grid.dimensions[0]
        t = grid.stepping_dim

        i = Dimension(name='i')

        f = TimeFunction(name='f', grid=grid)
        g = Function(name='g', grid=grid)
        h = Function(name='h', grid=grid)

        op = Operator([Eq(f.forward, f[t, x-1] + f[t, x+1] + 1.),
                       Inc(g[i], f[t, h[i]] + 1.)])

        calls = FindNodes(Call).visit(op)
        assert len(calls) == 1

        # Below, there is a flow-dependence along `x`, so a further halo update
        # before the Inc is required
        op = Operator([Eq(f.forward, f[t, x-1] + f[t, x+1] + 1.),
                       Inc(g[i], f[t+1, h[i]] + 1.)])

        calls = FindNodes(Call).visit(op)
        assert len(calls) == 2

    @pytest.mark.parallel(mode=1)
    def test_hoist_haloupdate_with_subdims(self, mode):
        """
        This test stems from https://github.com/devitocodes/devito/issues/1119

        Ensure SubDimensions are treated just like any other Dimensions when it
        gets to placing halo exchanges.
        """
        grid = Grid(shape=(20, 20, 20))

        u = TimeFunction(name="u", grid=grid, space_order=2)
        U = TimeFunction(name="U", grid=grid, space_order=2)

        eqns = [Eq(u.forward, u.dx, subdomain=grid.interior),
                Eq(U.forward, U.dx + u.forward)]

        op = Operator(eqns)

        assert len(op._func_table) == 4

        # There are exactly two halo exchange calls in the Operator body
        calls = FindNodes(Call).visit(op)
        assert len(calls) == 2
        assert calls[0].name == 'haloupdate0'
        assert calls[1].name == 'haloupdate0'

        # ... and none in the created efuncs
        bns, _ = assert_blocking(op, {'i0x0_blk0', 'x0_blk0'})
        calls = FindNodes(Call).visit(bns['i0x0_blk0'])
        assert len(calls) == 0
        calls = FindNodes(Call).visit(bns['x0_blk0'])
        assert len(calls) == 0

    @pytest.mark.parallel(mode=1)
    def test_hoist_haloupdate_from_innerloop(self, mode):
        grid = Grid(shape=(4, 4, 4))
        x, y, z = grid.dimensions

        f = Function(name='f', grid=grid, space_order=4)
        g = Function(name='g', grid=grid, space_order=2)

        eqns = [Eq(g, f.dzl + f.dzr + 1),
                Eq(f, g)]

        op = Operator(eqns, opt=('advanced', {'openmp': False}))

        calls = FindNodes(Call).visit(op)
        assert len(calls) == 1

        # Also make sure the Call is at the right place in the IET
        assert op.body.body[-1].body[1].body[0].body[0].body[0].body[0].is_Call
        assert op.body.body[-1].body[1].body[0].body[0].body[1].is_Iteration

    @pytest.mark.parallel(mode=2)
    def test_unhoist_haloupdate_if_invariant(self, mode):
        """
        Test an Operator that computes coupled equations in which the first
        one *does require* a halo update on a Dimension-invariant Function.
        """
        grid = Grid(shape=(10,))
        x = grid.dimensions[0]
        t = grid.stepping_dim

        f = Function(name='f', grid=grid)
        u = TimeFunction(name='u', grid=grid)

        f.data_with_halo[:] = 2.
        u.data_with_halo[:] = 1.

        eqns = [Eq(u.forward, u + f[x-1] + f[x+1] + 1.),
                Eq(f, u[t+1, x-1] + u[t+1, x+1] + 1.)]

        op = Operator(eqns)
        op.apply(time=1)

        calls = FindNodes(Call).visit(op)
        assert len(calls) == 2

        glb_pos_map = grid.distributor.glb_pos_map
        R = 1e-07
        if LEFT in glb_pos_map[x]:
            assert np.allclose(f.data_ro_domain[:5], [30., 56., 62., 67., 67.], rtol=R)
        else:
            assert np.allclose(f.data_ro_domain[5:], [67., 67., 62., 56., 30.], rtol=R)

    @pytest.mark.parallel(mode=[(2, 'basic'), (2, 'diag')])
    def test_redo_haloupdate_due_to_antidep(self, mode):
        grid = Grid(shape=(12,))
        x = grid.dimensions[0]
        t = grid.stepping_dim

        f = TimeFunction(name='f', grid=grid)
        g = TimeFunction(name='g', grid=grid)

        op = Operator([Eq(f.forward, f[t, x-1] + f[t, x+1] + 1.),
                       Eq(g.forward, f[t+1, x-1] + f[t+1, x+1] + g)])
        op.apply(time=0)

        calls = FindNodes(Call).visit(op)
        assert len(calls) == 2

        assert np.all(f.data_ro_domain[1] == 1.)
        glb_pos_map = f.grid.distributor.glb_pos_map
        if LEFT in glb_pos_map[x]:
            assert np.all(g.data_ro_domain[1, 1:] == 2.)
        else:
            assert np.all(g.data_ro_domain[1, :-1] == 2.)

    @pytest.mark.parallel(mode=[(1, 'full')])
    def test_avoid_fullmode_if_crossloop_dep(self, mode):
        grid = Grid(shape=(4, 4))
        x, y = grid.dimensions

        f = Function(name='f', grid=grid)
        g = Function(name='g', grid=grid)

        f.data_with_halo[:] = 0.
        g.data_with_halo[:] = 1.

        op = Operator([Eq(f, g[x, y-1] + g[x, y+1]),
                       Eq(g, f)])

        # Exactly 4 routines will be generated for the basic mode
        assert len(op._func_table) == 4

        # Also check the numerical values
        op.apply()
        assert np.all(f.data[:] == 2.)

    @pytest.mark.parallel(mode=2)
    def test_avoid_haloudate_if_flowdep_along_other_dim(self, mode):
        grid = Grid(shape=(10,))
        x = grid.dimensions[0]
        t = grid.stepping_dim

        xl = SubDimension.left(name='xl', parent=x, thickness=2)

        f = TimeFunction(name='f', grid=grid)
        g = TimeFunction(name='g', grid=grid)

        f.data_with_halo[:] = 1.2
        g.data_with_halo[:] = 2.

        # Note: the subdomain is used to prevent the compiler from fusing the
        # third Eq in the first Eq's loop
        eqns = [Eq(f.forward, f[t, x-1] + f[t, x+1]),
                Eq(f[t+1, xl], f[t+1, xl] + 1.),
                Eq(g.forward, f[t, x-1] + f[t, x+1], subdomain=grid.interior)]

        op = Operator(eqns)

        calls = FindNodes(Call).visit(op)
        assert len(calls) == 1

        op.apply(time_M=1)
        glb_pos_map = f.grid.distributor.glb_pos_map
        R = 1e-07  # Can't use np.all due to rounding error at the tails
        if LEFT in glb_pos_map[x]:
            assert np.allclose(f.data_ro_domain[0, :5], [5.6, 6.8, 5.8, 4.8, 4.8], rtol=R)
            assert np.allclose(g.data_ro_domain[0, :5], [2., 5.8, 5.8, 4.8, 4.8], rtol=R)
        else:
            assert np.allclose(f.data_ro_domain[0, 5:], [4.8, 4.8, 4.8, 4.8, 3.6], rtol=R)
            assert np.allclose(g.data_ro_domain[0, 5:], [4.8, 4.8, 4.8, 4.8, 2.], rtol=R)

    @pytest.mark.parallel(mode=2)
    def test_unmerge_haloupdate_if_no_locindices(self, mode):
        grid = Grid(shape=(10,))
        x = grid.dimensions[0]
        t = grid.stepping_dim

        f = Function(name='f', grid=grid, space_order=1)
        g = TimeFunction(name='g', grid=grid, space_order=1, time_order=1)

        f.data_with_halo[:] = 0.
        g.data_with_halo[:] = 1.

        eqns = [Eq(f, g[t, x+1] + g[t, x-1]),
                Eq(g.forward, f[x-1] + f[x+1])]

        op = Operator(eqns)

        calls = FindNodes(Call).visit(op)
        assert len(calls) == 2

        titer = op.body.body[-1].body[0]
        assert titer.dim is grid.time_dim
        assert len(titer.nodes[0].body[0].body[0].body[0].body) == 1
        assert titer.nodes[0].body[0].body[0].body[0].body[0].is_Call
        parent = titer.nodes[0].body[0].body[0].body[1]
        if configuration['language'] == 'openmp':
            assert parent.body[0].body[0].is_Iteration
        else:
            assert parent.is_Iteration

        op.apply(time_M=1)

        glb_pos_map = f.grid.distributor.glb_pos_map
        R = 1e-07  # Can't use np.all due to rounding error at the tails
        if LEFT in glb_pos_map[x]:
            assert np.allclose(f.data_ro_domain[:5], [5., 6., 8., 8., 8.], rtol=R)
            assert np.allclose(g.data_ro_domain[0, :5], [6., 13., 14., 16., 16.], rtol=R)
        else:
            assert np.allclose(f.data_ro_domain[5:], [8., 8., 8., 6., 5.], rtol=R)
            assert np.allclose(g.data_ro_domain[0, 5:], [16., 16., 14., 13., 6.], rtol=R)

    @pytest.mark.parallel(mode=1)
    def test_merge_haloupdate_if_diff_locindices_v0(self, mode):
        grid = Grid(shape=(101, 101))
        x, y = grid.dimensions
        t = grid.stepping_dim

        f = Function(name="f", grid=grid)
        u = TimeFunction(name="u", grid=grid, time_order=2, space_order=2)

        cond = ConditionalDimension(name='cond', parent=y, condition=y < 10)

        eqns = [
            Eq(f, u[t, x+2, y]),
            Eq(u.forward, u[t-1, x+2, y], implicit_dims=[cond])
        ]

        op = Operator(eqns)

        assert len(FindNodes(HaloUpdateCall).visit(op)) == 1
        op.cfunction

    @pytest.mark.parallel(mode=2)
    def test_merge_haloupdate_if_diff_locindices_v1(self, mode):
        """
        This test is a revisited, more complex version of
        `test_merge_haloupdate_if_diff_locindices_v0`. And in addition to
        checking the generated code, it also checks the numerical output.

        In the Operator there are three Eqs:

        * the first one does *not* require a halo update
        * the second one requires a halo update for `f` at `t+1`
        * the third one requires a halo update for `f` at `t`

        Also:

        * the second and third Eqs cannot be fused in the same loop

        In the IET we end up with *one* HaloSpots, placed right before the
        second Eq. The third Eq will seamlessy find its halo up-to-date.
        """
        grid = Grid(shape=(10,))
        x = grid.dimensions[0]
        t = grid.stepping_dim

        f = TimeFunction(name='f', grid=grid, space_order=2)
        g = TimeFunction(name='g', grid=grid)
        h = TimeFunction(name='h', grid=grid)

        f.data_with_halo[:] = 1.2
        g.data_with_halo[:] = 2.
        h.data_with_halo[:] = 3.1

        # Note: the subdomain is used to prevent the compiler from fusing the
        # third Eq in the second Eq's loop
        eqns = [Eq(f.forward, f + 1.),
                Eq(g.forward, f[t+1, x-1] + f[t+1, x+1]),
                Eq(h.forward, f[t, x-2] + f[t, x+2], subdomain=grid.interior)]

        op = Operator(eqns)

        calls = FindNodes(Call).visit(op)
        assert len(calls) == 1

        op.apply(time_M=1)
        glb_pos_map = f.grid.distributor.glb_pos_map
        R = 1e-07  # Can't use np.all due to rounding error at the tails
        if LEFT in glb_pos_map[x]:
            assert np.allclose(g.data_ro_domain[0, :5], [4.4, 6.4, 6.4, 6.4, 6.4], rtol=R)
            assert np.allclose(h.data_ro_domain[0, :5], [3.1, 3.4, 4.4, 4.4, 4.4], rtol=R)
        else:
            assert np.allclose(g.data_ro_domain[0, 5:], [6.4, 6.4, 6.4, 6.4, 4.4], rtol=R)
            assert np.allclose(h.data_ro_domain[0, 5:], [4.4, 4.4, 4.4, 3.4, 3.1], rtol=R)

    @pytest.mark.parallel(mode=1)
    @switchconfig(autopadding=True)
    def test_process_but_avoid_haloupdate_along_replicated(self, mode):
        dx = Dimension(name='dx')
        grid = Grid(shape=(10, 10))
        x, y = grid.dimensions

        u = TimeFunction(name='u', grid=grid, space_order=4)
        c = Function(name='c', grid=grid, dimensions=(x, dx), shape=(10, 5))

        cases = [
            Eq(u.forward, (u.dx*c).dx + 1),
            Eq(u.forward, (u.dx*c[x, 0]).dx + 1)
        ]

        for eq in cases:
            op = Operator(eq, opt=('advanced', {'cire-mingain': 1}))

            calls = [i for i in FindNodes(Call).visit(op)
                     if isinstance(i, HaloUpdateCall)]
            assert len(calls) == 1
            assert calls[0].arguments[0] is u

    @pytest.mark.parallel(mode=1)
    def test_conditional_dimension(self, mode):
        """
        Test the case of Functions in the condition of a ConditionalDimension.
        """
        grid = Grid(shape=(4, 4))
        x, y = grid.dimensions
        t = grid.stepping_dim

        f = TimeFunction(name='f', grid=grid)
        g = Function(name='g', grid=grid)
        h = TimeFunction(name='h', grid=grid, space_order=2)

        cd = ConditionalDimension(name='cd', parent=x, condition=~Ne(g, h[t, x+1, y]))

        eqns = [Eq(f.forward, f + 1, implicit_dims=cd),
                Eq(g, h + 1)]

        op = Operator(eqns)

        # No halo update here because the `x` Iteration is SEQUENTIAL
        calls = FindNodes(Call).visit(op)
        assert len(calls) == 0

    @pytest.mark.parallel(mode=1)
    def test_conditional_dimension_v2(self, mode):
        """
        Make sure optimizations don't move around halo exchanges if embedded
        within conditionals.
        """
        grid = Grid(shape=(4, 4))
        time = grid.time_dim

        f = TimeFunction(name='f', grid=grid, space_order=2)
        h = TimeFunction(name='h', grid=grid, space_order=2)

        cd0 = ConditionalDimension(name='cd0', parent=time, condition=time <= 2)
        cd1 = ConditionalDimension(name='cd1', parent=time, condition=time > 2)

        eqns = [Eq(f.forward, f.dx2 + 1, implicit_dims=cd0),
                Eq(h.forward, h.dx2 + 1, implicit_dims=cd1)]

        op = Operator(eqns)

        calls = FindNodes(Call).visit(op)
        assert len(calls) == 2
        conds = FindNodes(Conditional).visit(op)
        assert len(conds) == 2
        assert all(isinstance(i.then_body[0].body[0].body[0].body[0],
                              HaloUpdateList) for i in conds)

    @pytest.mark.parametrize('expr,expected', [
        ('f[t,x-1,y] + f[t,x+1,y]', {'rc', 'lc'}),
        ('f[t,x,y-1] + f[t,x,y+1]', {'cr', 'cl'}),
        ('f[t,x-1,y-1] + f[t,x,y+1]', {'cr', 'rr', 'rc', 'cl'}),
        ('f[t,x-1,y-1] + f[t,x+1,y+1]', {'cr', 'rr', 'rc', 'cl', 'll', 'lc'}),
    ])
    @pytest.mark.parallel(mode=[(1, 'diag')])
    def test_diag_comm_scheme(self, expr, expected, mode):
        """
        Check that the 'diag' mode does not generate more communications
        than strictly necessary.
        """
        grid = Grid(shape=(4, 4))
        x, y = grid.dimensions  # noqa
        t = grid.stepping_dim  # noqa

        f = TimeFunction(name='f', grid=grid)  # noqa

        op = Operator(Eq(f.forward, eval(expr)), opt=('advanced', {'openmp': False}))

        calls = FindNodes(Call).visit(op._func_table['haloupdate0'])
        destinations = {str(i.arguments[-2].field) for i in calls}
        assert destinations == expected

    @pytest.mark.parallel(mode=[(1, 'full')])
    def test_poke_progress(self, mode):
        grid = Grid(shape=(4, 4))
        x, y = grid.dimensions
        t = grid.stepping_dim

        f = TimeFunction(name='f', grid=grid)

        eqn = Eq(f.forward, f[t, x-1, y] + f[t, x+1, y] + f[t, x, y-1] + f[t, x, y+1])
        op = Operator(eqn, opt=('advanced', {'par-dynamic-work': 0}))

        trees = retrieve_iteration_tree(op._func_table['compute0'].root)
        assert len(trees) == 2
        tree = trees[0]
        # Make sure `pokempi0` is the last node within the outer Iteration
        assert len(tree) == 2
        assert len(tree.root.nodes) == 2
        call = tree.root.nodes[1]
        assert call.name == 'pokempi0'
        assert call.arguments[0].name == 'msg0'
        if configuration['language'] == 'openmp':
            # W/ OpenMP, we prod until all comms have completed
            assert call.then_body[0].body[0].is_While
            # W/ OpenMP, we expect dynamic thread scheduling
            assert 'dynamic,1' in tree.root.pragmas[0].ccode.value
        else:
            # W/o OpenMP, it's a different story
            assert call._single_thread

        # Now we do as before, but enforcing loop blocking (by default off,
        # as heuristically it is not enabled when the Iteration nest has depth < 3)
        op = Operator(eqn, opt=('advanced', {'blockinner': True, 'par-dynamic-work': 0}))

        bns, _ = assert_blocking(op._func_table['compute0'].root, {'x0_blk0'})

        trees = retrieve_iteration_tree(bns['x0_blk0'])
        assert len(trees) == 2
        tree = trees[1]
        # Make sure `pokempi0` is the last node within the inner Iteration over blocks
        assert len(tree) == 2
        assert len(tree.root.nodes[0].nodes) == 2
        call = tree.root.nodes[0].nodes[1]
        assert call.name == 'pokempi0'
        assert call.arguments[0].name == 'msg0'
        if configuration['language'] == 'openmp':
            # W/ OpenMP, we prod until all comms have completed
            assert call.then_body[0].body[0].is_While
            # W/ OpenMP, we expect dynamic thread scheduling
            assert 'dynamic,1' in tree.root.pragmas[0].ccode.value
        else:
            # W/o OpenMP, it's a different story
            assert call._single_thread

    @pytest.mark.parallel(mode=[(1, 'diag2')])
    def test_diag2_quality(self, mode):
        grid = Grid(shape=(10, 10, 10))

        f = TimeFunction(name='f', grid=grid, space_order=2)

        eqn = Eq(f.forward, f.dx2 + 1.)

        op = Operator(eqn)

        assert len(op._func_table) == 4  # gather, scatter, haloupdate, halowait
        calls = FindNodes(Call).visit(op)
        assert len(calls) == 2
        assert calls[0].name == 'haloupdate0'
        assert calls[1].name == 'halowait0'
        assert_blocking(op, {'x0_blk0'})

    @pytest.mark.parallel(mode=[
        (1, 'basic'),
        (1, 'diag'),
        (1, 'overlap'),
        (1, 'overlap2'),
        (1, 'diag2'),
        (1, 'full'),
    ])
    def test_min_code_size(self, mode):
        grid = Grid(shape=(10, 10, 10))

        f = TimeFunction(name='f', grid=grid, space_order=2)
        g = TimeFunction(name='g', grid=grid, space_order=2)

        eqns = [Eq(f.forward, f.dx2 + 1.),
                Eq(g.forward, g.dx2 + 1.)]

        op = Operator(eqns)

        op.cfunction

        calls = FindNodes(Call).visit(op)

        if configuration['mpi'] in ('basic', 'diag'):
            assert len(op._func_table) == 4  # gather, scatter, sendrecv, haloupdate
            assert len(calls) == 1
            assert calls[0].name == 'haloupdate0'
            assert calls[0].ncomps == 2
        elif configuration['mpi'] in ('overlap'):
            assert len(op._func_table) == 8
            assert len(calls) == 4  # haloupdate, compute, halowait, remainder
            assert 'haloupdate1' not in op._func_table
        elif configuration['mpi'] in ('overlap2'):
            assert len(op._func_table) == 6
            assert len(calls) == 4  # haloupdate, compute, halowait, remainder
            assert 'haloupdate1' not in op._func_table
        elif configuration['mpi'] in ('diag2'):
            assert len(op._func_table) == 4
            assert len(calls) == 2
            assert calls[0].name == 'haloupdate0'
            assert calls[0].ncomps == 2
            assert calls[1].name == 'halowait0'
        elif configuration['mpi'] in ('full'):
            assert len(op._func_table) == 7
            assert len(calls) == 4
            assert 'haloupdate1' not in op._func_table
            assert len(FindNodes(ComputeCall).visit(op)) == 1

    @pytest.mark.parallel(mode=[(1, 'diag2')])
    def test_many_functions(self, mode):
        grid = Grid(shape=(10, 10, 10))

        eqns = []
        for i in ['a', 'b', 'c', 'd', 'e', 'f', 'g']:
            w = TimeFunction(name=i, grid=grid, space_order=2)
            eqns.append(Eq(w.forward, w.dx + 1.))

        op = Operator(eqns)

        op.cfunction

        calls = FindNodes(Call).visit(op)
        assert len(calls) == 2
        assert calls[0].ncomps == 7

    @switchconfig(profiling='advanced2')
    @pytest.mark.parallel(mode=[
        (1, 'full'),
    ])
    def test_profiled_regions(self, mode):
        grid = Grid(shape=(10, 10, 10))

        f = TimeFunction(name='f', grid=grid, space_order=2)
        g = TimeFunction(name='g', grid=grid, space_order=2)

        eqns = [Eq(f.forward, f.dx2 + 1.),
                Eq(g.forward, g.dx2 + 1.)]

        op = Operator(eqns)
        assert op._profiler.all_sections == ['section0', 'haloupdate0', 'halowait0',
                                             'remainder0', 'compute0']

    @pytest.mark.parallel(mode=1)
    def test_enforce_haloupdate_if_unwritten_function(self, mode):
        grid = Grid(shape=(16, 16))

        u = TimeFunction(name='u', grid=grid)
        v = TimeFunction(name='v', grid=grid)
        w = TimeFunction(name='w', grid=grid)
        usave = TimeFunction(name='usave', grid=grid, save=10, space_order=4)

        eqns = [Eq(w.forward, v.forward.dx + w + 1., subdomain=grid.interior),
                Eq(u.forward, u + 1.),
                Eq(v.forward, u.forward + usave.dx4, subdomain=grid.interior)]

        key = lambda f: f is not usave

        op = Operator(eqns, opt=('advanced', {'dist-drop-unwritten': key}))

        calls = FindNodes(Call).visit(op)
        assert len(calls) == 2   # One for `v` and one for `usave`


class TestOperatorAdvanced:

    @pytest.mark.parallel(mode=4)
    def test_injection_wodup(self, mode):
        """
        Test injection operator when the sparse points don't need to be replicated
        ("wodup" -> w/o duplication) over multiple MPI ranks.
        """
        grid = Grid(shape=(4, 4), extent=(3.0, 3.0))

        f = Function(name='f', grid=grid, space_order=1)
        f.data[:] = 0.
        coords = np.array([(0.5, 0.5), (0.5, 2.5), (2.5, 0.5), (2.5, 2.5)])
        sf = SparseFunction(name='sf', grid=grid, npoint=len(coords), coordinates=coords)
        sf.data[:] = 4.

        # This is the situation at this point
        # O is a grid point
        # * is a sparse point
        #
        # O --- O --- O --- O
        # |  *  |     |  *  |
        # O --- O --- O --- O
        # |     |     |     |
        # O --- O --- O --- O
        # |  *  |     |  *  |
        # O --- O --- O --- O

        op = Operator(sf.inject(field=f, expr=sf + 1))
        op.apply()

        assert np.all(f.data == 1.25)

    @pytest.mark.parallel(mode=4)
    @switchconfig(condition=isinstance(configuration['compiler'],
                  (OneapiCompiler)), safe_math=True)
    def test_injection_wodup_wtime(self, mode):
        """
        Just like ``test_injection_wodup``, but using a SparseTimeFunction
        instead of a SparseFunction. Hence, the data scattering/gathering now
        has to correctly pack/unpack multidimensional arrays.
        """
        grid = Grid(shape=(4, 4), extent=(3.0, 3.0))

        save = 3
        f = TimeFunction(name='f', grid=grid, save=save, space_order=1)
        f.data[:] = 0.
        coords = np.array([(0.5, 0.5), (0.5, 2.5), (2.5, 0.5), (2.5, 2.5)])
        sf = SparseTimeFunction(name='sf', grid=grid, nt=save,
                                npoint=len(coords), coordinates=coords)
        sf.data[0, :] = 4.
        sf.data[1, :] = 8.
        sf.data[2, :] = 12.

        op = Operator(sf.inject(field=f, expr=sf + 1))
        op.apply()

        assert np.all(f.data[0] == 1.25)
        assert np.all(f.data[1] == 2.25)
        assert np.all(f.data[2] == 3.25)

    @pytest.mark.parallel(mode=4)
    def test_injection_dup(self, mode):
        """
        Test injection operator when the sparse points are replicated over
        multiple MPI ranks.
        """
        grid = Grid(shape=(4, 4), extent=(3.0, 3.0))
        x, y = grid.dimensions

        f = Function(name='f', grid=grid)
        f.data[:] = 0.
        coords = [(0.5, 0.5), (1.5, 2.5), (1.5, 1.5), (2.5, 1.5)]
        sf = SparseFunction(name='sf', grid=grid, npoint=len(coords), coordinates=coords)
        sf.data[:] = 4.

        # Global view (left) and local view (right, after domain decomposition)
        # O is a grid point
        # x is a halo point
        # A, B, C, D are sparse points
        #                               Rank0           Rank1
        # O --- O --- O --- O           O --- O --- x   x --- O --- O
        # |  A  |     |     |           |  A  |     |   |     |     |
        # O --- O --- O --- O           O --- O --- x   x --- O --- O
        # |     |  C  |  B  |     -->   |     |  C  |   |  C  |  B  |
        # O --- O --- O --- O           x --- x --- x   x --- x --- x
        # |     |  D  |     |           Rank2           Rank3
        # O --- O --- O --- O           x --- x --- x   x --- x --- x
        #                               |     |  C  |   |  C  |  B  |
        #                               O --- O --- x   x --- O --- O
        #                               |     |  D  |   |  D  |     |
        #                               O --- O --- x   x --- O --- O
        #
        # Expected `f.data` (global view)
        #
        # 1.25 --- 1.25 --- 0.00 --- 0.00
        #  |        |        |        |
        # 1.25 --- 2.50 --- 2.50 --- 1.25
        #  |        |        |        |
        # 0.00 --- 2.50 --- 3.75 --- 1.25
        #  |        |        |        |
        # 0.00 --- 1.25 --- 1.25 --- 0.00

        op = Operator(sf.inject(field=f, expr=sf + 1))
        op.apply()

        glb_pos_map = grid.distributor.glb_pos_map
        if LEFT in glb_pos_map[x] and LEFT in glb_pos_map[y]:  # rank0
            assert np.all(f.data_ro_domain == [[1.25, 1.25], [1.25, 2.5]])
        elif LEFT in glb_pos_map[x] and RIGHT in glb_pos_map[y]:  # rank1
            assert np.all(f.data_ro_domain == [[0., 0.], [2.5, 1.25]])
        elif RIGHT in glb_pos_map[x] and LEFT in glb_pos_map[y]:
            assert np.all(f.data_ro_domain == [[0., 2.5], [0., 1.25]])
        elif RIGHT in glb_pos_map[x] and RIGHT in glb_pos_map[y]:
            assert np.all(f.data_ro_domain == [[3.75, 1.25], [1.25, 0.]])

    @pytest.mark.parallel(mode=4)
    def test_interpolation_wodup(self, mode):
        grid = Grid(shape=(4, 4), extent=(3.0, 3.0))

        f = Function(name='f', grid=grid, space_order=1)
        f.data[:] = 4.
        coords = [(0.5, 0.5), (0.5, 2.5), (2.5, 0.5), (2.5, 2.5)]
        sf = SparseFunction(name='sf', grid=grid, npoint=len(coords), coordinates=coords)
        sf.data[:] = 0.

        # This is the situation at this point
        # O is a grid point
        # * is a sparse point
        #
        # O --- O --- O --- O
        # |  *  |     |  *  |
        # O --- O --- O --- O
        # |     |     |     |
        # O --- O --- O --- O
        # |  *  |     |  *  |
        # O --- O --- O --- O

        op = Operator(sf.interpolate(expr=f))
        op.apply()

        assert np.all(sf.data == 4.)

    @pytest.mark.parallel(mode=4)
    def test_interpolation_dup(self, mode):
        """
        Test interpolation operator when the sparse points are replicated over
        multiple MPI ranks.
        """
        grid = Grid(shape=(4, 4), extent=(3.0, 3.0))
        x, y = grid.dimensions

        # Init Function+data
        f = Function(name='f', grid=grid)
        f.data[:] = np.array([[1, 1, 1, 1], [2, 2, 2, 2], [3, 3, 3, 3], [4, 4, 4, 4]])
        coords = np.array([(0.5, 0.5), (1.5, 2.5), (1.5, 1.5), (2.5, 1.5)])
        sf = SparseFunction(name='sf', grid=grid, npoint=len(coords), coordinates=coords)
        sf.data[:] = 0.

        # Global view (left) and local view (right, after domain decomposition)
        # O is a grid point
        # x is a halo point
        # A, B, C, D are sparse points
        #                               Rank0           Rank1
        # O --- O --- O --- O           O --- O --- x   x --- O --- O
        # |  A  |     |     |           |  A  |     |   |     |     |
        # O --- O --- O --- O           O --- O --- x   x --- O --- O
        # |     |  C  |  B  |     -->   |     |  C  |   |  C  |  B  |
        # O --- O --- O --- O           x --- x --- x   x --- x --- x
        # |     |  D  |     |           Rank2           Rank3
        # O --- O --- O --- O           x --- x --- x   x --- x --- x
        #                               |     |  C  |   |  C  |  B  |
        #                               O --- O --- x   x --- O --- O
        #                               |     |  D  |   |  D  |     |
        #                               O --- O --- x   x --- O --- O
        #
        # The initial `f.data` is (global view)
        #
        # 1. --- 1. --- 1. --- 1.
        # |      |      |      |
        # 2. --- 2. --- 2. --- 2.
        # |      |      |      |
        # 3. --- 3. --- 3. --- 3.
        # |      |      |      |
        # 4. --- 4. --- 4. --- 4.
        #
        # Expected `sf.data` (global view)
        #
        # 1.5 --- 2.5 --- 2.5 --- 3.5

        op = Operator(sf.interpolate(expr=f))
        op.apply()

        assert np.all(sf.data == [1.5, 2.5, 2.5, 3.5][grid.distributor.myrank])

    @pytest.mark.parallel(mode=2)
    def test_subsampling(self, mode):
        grid = Grid(shape=(40,))
        x = grid.dimensions[0]
        t = grid.stepping_dim
        time = grid.time_dim

        nt = 9

        f = TimeFunction(name='f', grid=grid)
        f.data_with_halo[:] = 1.

        # Setup subsampled function
        factor = 4
        nsamples = (nt+factor-1)//factor
        times = ConditionalDimension('t_sub', parent=time, factor=factor)
        fsave = TimeFunction(name='fsave', grid=grid, save=nsamples, time_dim=times)

        eqns = [Eq(f.forward, f[t, x-1] + f[t, x+1]), Eq(fsave, f)]
        op = Operator(eqns)
        op.apply(time=nt-1)

        assert np.all(f.data_ro_domain[0] == fsave.data_ro_domain[nsamples-1])
        glb_pos_map = f.grid.distributor.glb_pos_map
        if LEFT in glb_pos_map[x]:
            assert np.all(fsave.data_ro_domain[nsamples-1, nt-1:] == 256.)
        else:
            assert np.all(fsave.data_ro_domain[nsamples-1, :-(nt-1)] == 256.)

        # Also check there are no redundant halo exchanges
        calls = FindNodes(Call).visit(op)
        assert len(calls) == 1
        # In particular, there is no need for a halo exchange within the conditional
        conditional = FindNodes(Conditional).visit(op)
        assert len(conditional) == 1
        assert len(FindNodes(Call).visit(conditional[0])) == 0

    @pytest.mark.parallel(mode=2)
    def test_arguments_subrange(self, mode):
        """
        Test op.apply when a subrange is specified for a distributed dimension.
        """
        grid = Grid(shape=(16,))
        x = grid.dimensions[0]

        f = TimeFunction(name='f', grid=grid)

        op = Operator(Eq(f.forward, f + 1.))
        op.apply(time=0, x_m=4, x_M=11)

        glb_pos_map = f.grid.distributor.glb_pos_map
        if LEFT in glb_pos_map[x]:
            assert np.all(f.data_ro_domain[1, :4] == 0.)
            assert np.all(f.data_ro_domain[1, 4:] == 1.)
        else:
            assert np.all(f.data_ro_domain[1, :-4] == 1.)
            assert np.all(f.data_ro_domain[1, -4:] == 0.)

    @pytest.mark.parallel(mode=2)
    def test_bcs_basic(self, mode):
        """
        Test MPI in presence of boundary condition loops. Here, no halo exchange
        is expected (as there is no stencil in the computed expression) but we
        check that:

            * the left BC loop is computed by the leftmost rank only
            * the right BC loop is computed by the rightmost rank only
        """
        grid = Grid(shape=(20,))
        x = grid.dimensions[0]
        t = grid.stepping_dim

        thickness = 4

        u = TimeFunction(name='u', grid=grid, time_order=1)

        xleft = SubDimension.left(name='xleft', parent=x, thickness=thickness)
        xi = SubDimension.middle(name='xi', parent=x,
                                 thickness_left=thickness, thickness_right=thickness)
        xright = SubDimension.right(name='xright', parent=x, thickness=thickness)

        t_in_centre = Eq(u[t+1, xi], 1)
        leftbc = Eq(u[t+1, xleft], u[t+1, xleft+1] + 1)
        rightbc = Eq(u[t+1, xright], u[t+1, xright-1] + 1)

        op = Operator([t_in_centre, leftbc, rightbc])

        op.apply(time_m=1, time_M=1)

        glb_pos_map = u.grid.distributor.glb_pos_map
        if LEFT in glb_pos_map[x]:
            assert np.all(u.data_ro_domain[0, thickness:] == 1.)
            assert np.all(u.data_ro_domain[0, :thickness] == range(thickness+1, 1, -1))
        else:
            assert np.all(u.data_ro_domain[0, :-thickness] == 1.)
            assert np.all(u.data_ro_domain[0, -thickness:] == range(2, thickness+2))

    @pytest.mark.parallel(mode=2)
    def test_interior_w_stencil(self, mode):
        grid = Grid(shape=(10,))
        x = grid.dimensions[0]
        t = grid.stepping_dim

        u = TimeFunction(name='u', grid=grid)

        op = Operator(Eq(u.forward, u[t, x-1] + u[t, x+1] + 1, subdomain=grid.interior))
        op.apply(time=1)

        glb_pos_map = u.grid.distributor.glb_pos_map
        if LEFT in glb_pos_map[x]:
            assert np.all(u.data_ro_domain[0, 1] == 2.)
            assert np.all(u.data_ro_domain[0, 2:] == 3.)
        else:
            assert np.all(u.data_ro_domain[0, -2] == 2.)
            assert np.all(u.data_ro_domain[0, :-2] == 3.)

    @pytest.mark.parallel(mode=4)
    def test_misc_dims(self, mode):
        """
        Test MPI in presence of Functions with mixed distributed/replicated
        Dimensions, with only a strict subset of the Grid dimensions used.
        """
        dx = Dimension(name='dx')
        grid = Grid(shape=(4, 4))
        x, y = grid.dimensions
        glb_pos_map = grid.distributor.glb_pos_map
        time = grid.time_dim

        u = TimeFunction(name='u', grid=grid, time_order=1, space_order=2, save=4)
        c = Function(name='c', grid=grid, dimensions=(x, dx), shape=(4, 5))

        step = Eq(u.forward, (
            u[time, x-2, y] * c[x, 0]
            + u[time, x-1, y] * c[x, 1]
            + u[time, x, y] * c[x, 2]
            + u[time, x+1, y] * c[x, 3]
            + u[time, x+2, y] * c[x, 4]))

        for i in range(4):
            c.data[i, 0] = 1.0+i
            c.data[i, 1] = 1.0+i
            c.data[i, 2] = 3.0+i
            c.data[i, 3] = 6.0+i
            c.data[i, 4] = 5.0+i

        u.data[:] = 0.0
        u.data[0, 2, :] = 2.0

        op = Operator(step)

        op(time_m=0, time_M=0)

        if LEFT in glb_pos_map[x]:
            assert(np.all(u.data[1, 0, :] == 10.0))
            assert(np.all(u.data[1, 1, :] == 14.0))
        else:
            assert(np.all(u.data[1, 2, :] == 10.0))
            assert(np.all(u.data[1, 3, :] == 8.0))

    @pytest.mark.parallel(mode=9)
    def test_nontrivial_operator(self, mode):
        """
        Test MPI in a non-trivial scenario: ::

            * 9 processes logically organised in a 3x3 cartesian grid (as opposed to
              most tests in this module, which only use 2 or 4 processed);
            * star-like stencil expression;
            * non-trivial Higdon-like BCs;
            * simultaneous presence of TimeFunction(grid), Function(grid), and
              Function(dimensions)
        """
        size_x, size_y = 9, 9
        tkn = 2

        # Grid and Dimensions
        grid = Grid(shape=(size_x, size_y,))
        x, y = grid.dimensions
        t = grid.stepping_dim

        # SubDimensions to implement BCs
        xl, yl = [SubDimension.left('%sl' % d.name, d, tkn) for d in [x, y]]
        xi, yi = [SubDimension.middle('%si' % d.name, d, tkn, tkn) for d in [x, y]]
        xr, yr = [SubDimension.right('%sr' % d.name, d, tkn) for d in [x, y]]

        # Functions
        u = TimeFunction(name='f', grid=grid)
        m = Function(name='m', grid=grid)
        c = Function(name='c', grid=grid, dimensions=(x,), shape=(size_x,))

        # Data initialization
        u.data_with_halo[:] = 0.
        m.data_with_halo[:] = 1.
        c.data_with_halo[:] = 0.

        # Equations
        c_init = Eq(c, 1.)
        eqn = Eq(u[t+1, xi, yi], u[t, xi, yi] + m[xi, yi] + c[xi] + 1.)
        bc_left = Eq(u[t+1, xl, yi], u[t+1, xl+1, yi] + 1.)
        bc_right = Eq(u[t+1, xr, yi], u[t+1, xr-1, yi] + 1.)
        bc_top = Eq(u[t+1, xi, yl], u[t+1, xi, yl+1] + 1.)
        bc_bottom = Eq(u[t+1, xi, yr], u[t+1, xi, yr-1] + 1.)

        op = Operator([c_init, eqn, bc_left, bc_right, bc_top, bc_bottom])
        op.apply(time=0)

        # Expected (global view):
        # 0 0 5 5 5 5 5 0 0
        # 0 0 4 4 4 4 4 0 0
        # 5 4 3 3 3 3 3 4 5
        # 5 4 3 3 3 3 3 4 5
        # 5 4 3 3 3 3 3 4 5
        # 5 4 3 3 3 3 3 4 5
        # 0 0 4 4 4 4 4 0 0
        # 0 0 5 5 5 5 5 0 0

        assert np.all(u.data_ro_domain[0] == 0)  # The write occures at t=1

        glb_pos_map = u.grid.distributor.glb_pos_map
        # Check cornes
        if LEFT in glb_pos_map[x] and LEFT in glb_pos_map[y]:
            assert np.all(u.data_ro_domain[1] == [[0, 0, 5], [0, 0, 4], [5, 4, 3]])
        elif LEFT in glb_pos_map[x] and RIGHT in glb_pos_map[y]:
            assert np.all(u.data_ro_domain[1] == [[5, 0, 0], [4, 0, 0], [3, 4, 5]])
        elif RIGHT in glb_pos_map[x] and LEFT in glb_pos_map[y]:
            assert np.all(u.data_ro_domain[1] == [[5, 4, 3], [0, 0, 4], [0, 0, 5]])
        elif RIGHT in glb_pos_map[x] and RIGHT in glb_pos_map[y]:
            assert np.all(u.data_ro_domain[1] == [[3, 4, 5], [4, 0, 0], [5, 0, 0]])
        # Check sides
        if not glb_pos_map[x] and LEFT in glb_pos_map[y]:
            assert np.all(u.data_ro_domain[1] == [[5, 4, 3], [5, 4, 3], [5, 4, 3]])
        elif not glb_pos_map[x] and RIGHT in glb_pos_map[y]:
            assert np.all(u.data_ro_domain[1] == [[3, 4, 5], [3, 4, 5], [3, 4, 5]])
        elif LEFT in glb_pos_map[x] and not glb_pos_map[y]:
            assert np.all(u.data_ro_domain[1] == [[5, 5, 5], [4, 4, 4], [3, 3, 3]])
        elif RIGHT in glb_pos_map[x] and not glb_pos_map[y]:
            assert np.all(u.data_ro_domain[1] == [[3, 3, 3], [4, 4, 4], [5, 5, 5]])
        # Check center
        if not glb_pos_map[x] and not glb_pos_map[y]:
            assert np.all(u.data_ro_domain[1] == 3)

    @pytest.mark.parallel(mode=[(4, 'basic'), (4, 'overlap'), (4, 'full')])
    def test_coupled_eqs_mixed_dims(self, mode):
        """
        Test an Operator that computes coupled equations over partly disjoint sets
        of Dimensions (e.g., one Eq over [x, y, z], the other Eq over [x, yi, zi]).
        """
        grid = Grid(shape=(4, 4))
        x, y = grid.dimensions
        xi, yi = grid.interior.dimensions
        t = grid.stepping_dim

        u = TimeFunction(name='u', grid=grid, space_order=2)
        v = TimeFunction(name='v', grid=grid, space_order=2)

        u.data_with_halo[:] = 1.

        eqns = [Eq(u[t+1, x, y], u[t, x-1, y] + u[t, x, y] + u[t, x+1, y] + v + 1),
                Eq(v[t+1, x, yi],
                   (v[t, x, yi] + u[t, x, yi-1] + u[t, x, yi] + u[t, x, yi+1] + 1))]

        # `u`'s stencil is
        #
        #   *
        # * C *
        #   *
        #
        # Where C is a generic point (x, y) and * are the accessed neighbours

        op = Operator(eqns)
        op.apply(time=0)

        assert np.all(u.data_ro_domain[1] == 4.)

        glb_pos_map = v.grid.distributor.glb_pos_map
        if LEFT in glb_pos_map[x] and LEFT in glb_pos_map[y]:
            assert np.all(v.data_ro_domain[1] == [[0, 4], [0, 4]])
        elif LEFT in glb_pos_map[x] and RIGHT in glb_pos_map[y]:
            assert np.all(v.data_ro_domain[1] == [[4, 0], [4, 0]])
        elif RIGHT in glb_pos_map[x] and LEFT in glb_pos_map[y]:
            assert np.all(v.data_ro_domain[1] == [[0, 4], [0, 4]])
        elif RIGHT in glb_pos_map[x] and RIGHT in glb_pos_map[y]:
            assert np.all(v.data_ro_domain[1] == [[4, 0], [4, 0]])

        # Same checks as above, but exploiting the user API
        assert np.all(v.data_ro_domain[1, :, 0] == 0.)
        assert np.all(v.data_ro_domain[1, :, 1] == 4.)
        assert np.all(v.data_ro_domain[1, :, 2] == 4.)
        assert np.all(v.data_ro_domain[1, :, 3] == 0.)

    @pytest.mark.parallel(mode=2)
    def test_haloupdate_same_timestep(self, mode):
        """
        Test an Operator that computes coupled equations in which the second
        one requires a halo update right after the computation of the first one.
        """
        grid = Grid(shape=(8, 8))
        x, y = grid.dimensions
        t = grid.stepping_dim

        u = TimeFunction(name='u', grid=grid)
        u.data_with_halo[:] = 1.
        v = TimeFunction(name='v', grid=grid)
        v.data_with_halo[:] = 0.

        eqns = [Eq(u.forward, u + v + 1.),
                Eq(v.forward, u[t+1, x, y-1] + u[t+1, x, y] + u[t+1, x, y+1])]

        op = Operator(eqns)
        op.apply(time=0)

        assert np.all(v.data_ro_domain[-1, :, 1:-1] == 6.)

    @pytest.mark.parallel(mode=2)
    def test_haloupdate_same_timestep_v2(self, mode):
        """
        Similar to test_haloupdate_same_timestep, but switching the expression that
        writes to subsequent time step. Also checks halo update call placement.
        MFE for issue #1483
        """
        grid = Grid(shape=(8, 8))
        x, y = grid.dimensions
        t = grid.stepping_dim

        u = TimeFunction(name='u', grid=grid)
        u.data_with_halo[:] = 1.
        v = TimeFunction(name='v', grid=grid)
        v.data_with_halo[:] = 0.

        eqns = [Eq(u, u + v + 1.),
                Eq(v.forward, u[t, x, y-1] + u[t, x, y] + u[t, x, y+1])]

        op = Operator(eqns)

        titer = op.body.body[-1].body[0]
        assert titer.dim is grid.time_dim
        assert titer.nodes[0].body[0].body[0].is_List
        assert len(titer.nodes[0].body[0].body[0].body[0].body) == 1
        assert titer.nodes[0].body[0].body[0].body[0].body[0].is_Call

        op.apply(time=0)

        assert np.all(v.data_ro_domain[-1, :, 1:-1] == 6.)

    @pytest.mark.parallel(mode=4)
    def test_haloupdate_multi_op(self, mode):
        """
        Test that halo updates are carried out correctly when multiple operators
        are applied consecutively.
        """
        a = np.arange(64).reshape((8, 8))
        grid = Grid(shape=a.shape, extent=(8, 8))

        so = 3
        dims = grid.dimensions
        f = Function(name='f', grid=grid, space_order=so)
        f.data[:] = a

        fo = Function(name='fo', grid=grid, space_order=so)

        for d in dims:
            rhs = generic_derivative(f, d, so, 1)
            expr = Eq(fo, rhs)
            op = Operator(expr)
            op.apply()
            f.data[:, :] = fo.data[:, :]

        assert (np.isclose(norm(f), 17.86754, atol=1e-4, rtol=0))

    @pytest.mark.parallel(mode=1)
    def test_haloupdate_issue_1613(self, mode):
        """
        Test the HaloScheme construction and generation when using u.dt2.

        This stems from issue #1613.
        """
        configuration['mpi'] = True

        grid = Grid(shape=(10, 10))
        t = grid.stepping_dim

        u = TimeFunction(name='u', grid=grid, space_order=4, time_order=2)

        eqns = [Eq(u.forward, u.dt2 + u.dx)]

        op = Operator(eqns)

        # The loc_indices must be along `t` (ie `t0`)
        calls = FindNodes(Call).visit(op)
        assert len(calls) == 1
        dims = [i for i in calls[0].arguments if isinstance(i, Dimension)]
        assert len(dims) == 1
        assert dims[0].is_Modulo
        assert dims[0].origin is t

    @pytest.mark.parallel(mode=[(4, 'basic'), (4, 'diag2'), (4, 'overlap2')])
    def test_cire(self, mode):
        """
        Check correctness when the DSE extracts aliases and places them
        into offset-ed loop (nest). For example, the compiler may generate:

            for i = i_m - 1 to i_M + 1
              tmp[i] = f(a[i-1], a[i], a[i+1], ...)
            for i = i_m to i_M
              u[i] = g(tmp[i-1], tmp[i], ... a[i], ...)

        If the employed MPI scheme doesn't use comp/comm overlap (i.e., `basic`,
        `diag`), then it's not so different than most of the other tests seen in
        this module. However, with comp/comm overlap, which exploits the same loops
        to compute the boundary ("OWNED") regions, the situation is more delicate.
        """
        grid = Grid(shape=(8, 8))
        x, y = grid.dimensions
        t = grid.stepping_dim

        f = Function(name='f', grid=grid)
        f.data_with_halo[:] = 1.
        u = TimeFunction(name='u', grid=grid, space_order=3)
        u.data_with_halo[:] = 0.

        eqn = Eq(u.forward, _R(_R(u[t, x, y] + u[t, x+1, y+1])*3.*f +
                               _R(u[t, x+2, y+2] + u[t, x+3, y+3])*3.*f) + 1.)
        op0 = Operator(eqn, opt='noop')
        op1 = Operator(eqn, opt=('advanced', {'cire-mingain': 0,
                                              'cire-schedule': 1}))

        assert len([i for i in FindSymbols().visit(op1.body) if i.is_Array]) == 1

        op0(time_M=1)
        u0_norm = norm(u)

        u._data_with_inhalo[:] = 0.
        op1(time_M=1)
        u1_norm = norm(u)

        assert u0_norm == u1_norm

    @pytest.mark.parallel(mode=[(4, 'overlap2'), (4, 'diag2')])
    def test_cire_with_shifted_diagonal_halo_touch(self, mode):
        """
        Like ``test_cire`` but now the diagonal halos required to compute
        the aliases are shifted due to the iteration space. Basically, this
        is checking that ``TimedAccess.touched_halo`` does the right thing
        using the information stored in ``.intervals``.
        """
        grid = Grid(shape=(8, 8))
        x, y = grid.dimensions
        t = grid.stepping_dim

        f = Function(name='f', grid=grid)
        f.data_with_halo[:] = 1.
        u = TimeFunction(name='u', grid=grid, space_order=3)
        u.data_with_halo[:] = 0.

        eqn = Eq(u.forward, _R(_R(u[t, x, y] + u[t, x+2, y])*3.*f +
                               _R(u[t, x+1, y+1] + u[t, x+3, y+1])*3.*f) + 1.)
        op0 = Operator(eqn, opt='noop')
        op1 = Operator(eqn, opt=('advanced', {'cire-mingain': 0,
                                              'cire-schedule': 1}))

        assert len([i for i in FindSymbols().visit(op1.body) if i.is_Array]) == 1

        op0(time_M=1)
        u0_norm = norm(u)

        u._data_with_inhalo[:] = 0.
        op1(time_M=1)
        u1_norm = norm(u)

        assert u0_norm == u1_norm

    @pytest.mark.parallel(mode=4)
    @pytest.mark.parametrize('opt_options', [
        {'cire-rotate': True},  # Issue #1490
        {'min-storage': True},  # Issue #1491
    ])
    def test_cire_options(self, opt_options, mode):
        """
        MFEs for issues #1490 and #1491.
        """
        grid = Grid(shape=(128, 128, 128), dtype=np.float64)

        p = TimeFunction(name='p', grid=grid, time_order=2, space_order=8)
        p1 = TimeFunction(name='p', grid=grid, time_order=2, space_order=8)

        p.data[0, 40:80, 40:80, 40:80] = 0.12
        p1.data[0, 40:80, 40:80, 40:80] = 0.12

        eqn = Eq(p.forward, (p.dx).dx + (p.dy).dy + (p.dz).dz)

        op0 = Operator(eqn, opt='noop')
        op1 = Operator(eqn, opt=('advanced', opt_options))

        # Check generated code
        bns, _ = assert_blocking(op1, {'x0_blk0'})
        arrays = [i for i in FindSymbols().visit(bns['x0_blk0']) if i.is_Array]
        assert len(arrays) == 3
        assert 'haloupdate0' in op1._func_table
        # We expect exactly one halo exchange
        calls = FindNodes(MPICall).visit(op1)
        assert len(calls) == 1
        assert calls[0].name == 'haloupdate0'

        op0.apply(time_M=1)
        op1.apply(time_M=1, p=p1)

        # TODO: we will tighten the tolerance, or switch to single precision,
        # or both, once issue #1438 is fixed
        assert np.allclose(p.data, p1.data, rtol=10e-11)

    @pytest.mark.parallel(mode=[(4, 'full')])
    def test_staggering(self, mode):
        """
        Test MPI in presence of staggered grids.

        The equations are semantically meaningless, but they are designed to
        generate the kind of loop nest structure which is typical of *-elastic
        problems (e.g., visco-elastic).
        """
        grid = Grid(shape=(8, 8))
        x, y = grid.dimensions

        so = 2
        ux = TimeFunction(name='ux', grid=grid, staggered=x, space_order=so)
        uxx = TimeFunction(name='uxx', grid=grid, staggered=NODE, space_order=so)
        uxy = TimeFunction(name='uxy', grid=grid, staggered=(x, y), space_order=so)

        eqns = [Eq(ux.forward, ux + 0.2*uxx.dx + uxy.dy + 0.5),
                Eq(uxx.forward, uxx + ux.forward.dx + ux.forward.dy + 1.),
                Eq(uxy.forward, 40.*uxy + ux.forward.dx + ux.forward.dy + 3.)]

        op = Operator(eqns)

        op(time_M=2)

        # Expected norms computed "manually" from sequential runs
        assert np.isclose(norm(ux), 7003.098, rtol=1.e-4)
        assert np.isclose(norm(uxx), 78902.21, rtol=1.e-4)
        assert np.isclose(norm(uxy), 71852.62, rtol=1.e-4)

    @pytest.mark.parallel(mode=2)
    def test_op_new_dist(self, mode):
        """
        Test that an operator made with one distributor produces correct results
        when executed with a different distributor.
        """
        grid = Grid(shape=(10, 10), comm=MPI.COMM_SELF)
        grid2 = Grid(shape=(10, 10), comm=MPI.COMM_WORLD)

        u = TimeFunction(name='u', grid=grid, space_order=2)
        u2 = TimeFunction(name='u2', grid=grid2, space_order=2)

        x, y = np.ix_(np.linspace(-1, 1, grid.shape[0]),
                      np.linspace(-1, 1, grid.shape[1]))
        dx = x - 0.5
        dy = y
        u.data[0, :, :] = 1.0 * ((dx*dx + dy*dy) < 0.125)
        u2.data[0, :, :] = 1.0 * ((dx*dx + dy*dy) < 0.125)

        # Create some operator that requires MPI communication
        eqn = Eq(u.forward, u + 0.000001 * u.laplace)
        op = Operator(eqn)

        op.apply(u=u, time_M=10)
        op.apply(u=u2, time_M=10)

        assert abs(norm(u) - norm(u2)) < 1.e-3

    @pytest.mark.parallel(mode=[(4, 'full')])
    def test_misc_subdims(self, mode):
        """
        Test MPI full mode with an Operator having:

            * A middle SubDimension in which at least one of the extremes has
              thickness 0;
            * A left SubDimension.

        Thus, only one of the two distributed Dimensions (x and y) induces
        a halo exchange

        Derived from issue https://github.com/devitocodes/devito/issues/1121
        """
        grid = Grid(shape=(4, 4))
        x, y = grid.dimensions
        t = grid.stepping_dim

        u = TimeFunction(name='u', grid=grid)
        u.data_with_halo[:] = 1.

        xi = SubDimension.middle(name='xi', parent=x, thickness_left=0, thickness_right=1)
        yl = SubDimension.left(name='yl', parent=y, thickness=1)

        # A 5 point stencil expression
        eqn = Eq(u[t+1, xi, yl], (u[t, xi, yl] + u[t, xi-1, yl] + u[t, xi+1, yl] +
                                  u[t, xi, yl-1] + u[t, xi, yl+1]))

        op = Operator(eqn)

        # Halo exchanges metadata check-up
        msgs = [i for i in op.parameters if i.name.startswith('msg')]
        assert len(msgs) == 1
        msg = msgs.pop()
        assert len(msg.halos) == 2

        op(time_M=0)

        # Also try running it
        assert np.all(u.data[1, :-1, :1] == 5.)
        assert np.all(u.data[1, -1:] == 1.)
        assert np.all(u.data[1, :, 1:] == 1.)

    @pytest.mark.parallel(mode=[(4, 'basic'), (4, 'full')])
    def test_misc_subdims_3D(self, mode):
        """
        Test `SubDims` in 3D (so that spatial blocking is introduced).

        Derived from issue https://github.com/devitocodes/devito/issues/1309
        """
        grid = Grid(shape=(12, 12, 12))
        x, y, z = grid.dimensions
        t = grid.stepping_dim

        u = TimeFunction(name='u', grid=grid)
        u.data_with_halo[:] = 1.

        xi = SubDimension.middle(name='xi', parent=x, thickness_left=2, thickness_right=2)
        yi = SubDimension.middle(name='yi', parent=y, thickness_left=2, thickness_right=2)
        zi = SubDimension.middle(name='zi', parent=z, thickness_left=2, thickness_right=2)

        # A 7 point stencil expression
        eqn = Eq(u[t+1, xi, yi, zi], (u[t, xi, yi, zi]
                                      + u[t, xi-1, yi, zi] + u[t, xi+1, yi, zi]
                                      + u[t, xi, yi-1, zi] + u[t, xi, yi+1, zi]
                                      + u[t, xi, yi, zi-1] + u[t, xi, yi, zi+1]))

        op = Operator(eqn)

        op(time_M=0)

        # Also try running it
        assert np.all(u.data[1, 2:-2, 2:-2, 2:-2] == 7.)
        assert np.all(u.data[1, 0:2, :, :] == 1.)
        assert np.all(u.data[1, -2:, :, :] == 1.)
        assert np.all(u.data[1, :, 0:2, :] == 1.)
        assert np.all(u.data[1, :, -2:, :] == 1.)
        assert np.all(u.data[1, :, :, 0:2] == 1.)
        assert np.all(u.data[1, :, :, -2:] == 1.)

    @pytest.mark.parallel(mode=[(4, 'full')])
    def test_custom_subdomain(self, mode):
        """
        This test uses a custom SubDomain such that we end up with two loop
        nests with a data dependence across them inducing two halo exchanges,
        one for each loop nests. A crucial aspect of this test is that the data
        dependence is across a Dimension (xl) that does *not* require a halo
        exchange (xl is a local SubDimension). Unlike more typical cases of
        when a dependence occurs along time, here the dependence distance goes
        to infinity (there are indeed two consecutive separate loop nests), so
        a halo exchange *is* required even though the halo Dimension (y) is not
        the one inducing the dependence.
        """

        class mydomain(SubDomain):
            name = 'd1'

            def define(self, dimensions):
                x, y = dimensions
                return {x: ('left', 2), y: y}

        mydomain = mydomain()

        grid = Grid(shape=(8, 8), subdomains=mydomain)

        x, y = grid.dimensions
        t = grid.stepping_dim

        u = TimeFunction(name="u", grid=grid)
        v = TimeFunction(name="v", grid=grid)

        u.data[:] = 0.6
        v.data[:] = 0.4

        eqns = [Eq(u.forward, u[t, x, y-1] + 1, subdomain=grid.subdomains['d1']),
                Eq(v.forward, u[t+1, x+1, y+1] + 1, subdomain=grid.subdomains['d1'])]

        op = Operator(eqns, subs=grid.spacing_map)

        # We expect 2 halo-exchange sets of calls, for a total of 8 calls
        calls = FindNodes(Call).visit(op)
        assert len(calls) == 8

        # Compilation + run
        op(time_M=4)

        # Check numerical values
        assert np.isclose(norm(u), 23.70654, atol=1e-5, rtol=0)
        assert np.isclose(norm(v), 21.14994, atol=1e-5, rtol=0)

    @pytest.mark.parallel(mode=2)
    def test_overriding_from_different_grid(self, mode):
        """
        MFE for issue #1629.
        """
        grid = Grid(shape=(10, 10))
        x, y = grid.dimensions
        xi = SubDimension.middle(name='xi', parent=x, thickness_left=3, thickness_right=3)
        yi = SubDimension.middle(name='yi', parent=y, thickness_left=3, thickness_right=3)
        u = TimeFunction(name='u', grid=grid, space_order=2, time_order=0)

        eqn = Eq(u.forward, u + 1).subs({x: xi, y: yi})
        op = Operator(eqn)

        grid2 = Grid(shape=(10, 10), dimensions=(x, y))
        u2 = TimeFunction(name='u', grid=grid2, space_order=2, time_order=0)

        op.apply(time_M=0, u=u2)
        assert np.all(u2.data[0, 3:-3, 3:-3] == 1.)

        grid3 = Grid(shape=(10, 10))
        u3 = TimeFunction(name='u', grid=grid3, space_order=2, time_order=0)

        op.apply(time_M=0, u=u3)
        assert np.all(u3.data[0, 3:-3, 3:-3] == 1.)

    @pytest.mark.parallel(mode=4)
    def test_fission_due_to_antidep(self, mode):
        grid = Grid(shape=(16, 16, 64), dtype=np.float64)

        u = TimeFunction(name='u', grid=grid, space_order=4)
        u1 = TimeFunction(name='u1', grid=grid, space_order=4)
        v = TimeFunction(name='v', grid=grid, space_order=4)
        v1 = TimeFunction(name='v1', grid=grid, space_order=4)

        eqns = [Eq(u.forward, v.laplace),
                Eq(v.forward, u.forward.dz2)]

        op1 = Operator(eqns, opt=('advanced', {'openmp': True}))

        # First, check the generated code
        assert_structure(op1, ['t',
                               't,x0_blk0,y0_blk0,x,y,z',
                               't,x0_blk0,y0_blk0,x,y,z'],
                         't,x0_blk0,y0_blk0,x,y,z,z')

        def init(f, v=1):
            f.data[:] = np.indices(grid.shape).sum(axis=0) % (.004*v) + .01

        init(u1)
        init(v1, 2)
        op1(u=u1, v=v1, time_M=5, h_z=20.)

        assert np.isclose(norm(u1), 12445251.87, rtol=1e-7)
        assert np.isclose(norm(v1), 147063.38, rtol=1e-7)


def gen_serial_norms(shape, so):
    """
    Computes the norms of the outputs in serial mode to compare with
    """
    day = np.datetime64('today')
    try:
        l = np.load("norms%s.npy" % len(shape), allow_pickle=True)
        assert l[-1] == day
    except:
        tn = 500.  # Final time
        nrec = 130  # Number of receivers

        # Create solver from preset
        solver = acoustic_setup(shape=shape, spacing=[15. for _ in shape],
                                tn=tn, space_order=so, nrec=nrec,
                                preset='layers-isotropic', dtype=np.float64)
        # Run forward operator
        rec, u, _ = solver.forward()
        Eu = norm(u)
        Erec = norm(rec)

        # Run adjoint operator
        srca, v, _ = solver.adjoint(rec=rec)
        Ev = norm(v)
        Esrca = norm(srca)

        np.save("norms%s.npy" % len(shape), (Eu, Erec, Ev, Esrca, day), allow_pickle=True)


<<<<<<< HEAD
=======
class TestIsotropicAcoustic:

    """
    Test the isotropic acoustic wave equation with MPI.
    """
    _shapes = {1: (60,), 2: (60, 70), 3: (60, 70, 80)}
    _so = {1: 12, 2: 8, 3: 4}
    gen_serial_norms((60,), 12)
    gen_serial_norms((60, 70), 8)
    gen_serial_norms((60, 70, 80), 4)

    @cached_property
    def norms(self):
        return {1: np.load("norms1.npy", allow_pickle=True)[:-1],
                2: np.load("norms2.npy", allow_pickle=True)[:-1],
                3: np.load("norms3.npy", allow_pickle=True)[:-1]}

    @pytest.mark.parametrize('shape,kernel,space_order,save', [
        ((60, ), 'OT2', 4, False),
        ((60, 70), 'OT2', 8, False),
    ])
    @pytest.mark.parallel(mode=1)
    def test_adjoint_codegen(self, shape, kernel, space_order, save, mode):
        solver = acoustic_setup(shape=shape, spacing=[15. for _ in shape], kernel=kernel,
                                tn=500, space_order=space_order, nrec=130,
                                preset='layers-isotropic', dtype=np.float64)
        op_fwd = solver.op_fwd(save=save)
        fwd_calls = FindNodes(Call).visit(op_fwd)

        op_adj = solver.op_adj()
        adj_calls = FindNodes(Call).visit(op_adj)

        assert len(fwd_calls) == 1
        assert len(adj_calls) == 1

    def run_adjoint_F(self, nd):
        """
        Unlike `test_adjoint_F` in test_adjoint.py, here we explicitly check the norms
        of all Operator-evaluated Functions. The numbers we check against are derived
        "manually" from sequential runs of test_adjoint::test_adjoint_F
        """
        Eu, Erec, Ev, Esrca = self.norms[nd]
        shape = self._shapes[nd]
        so = self._so[nd]
        tn = 500.  # Final time
        nrec = 130  # Number of receivers

        # Create solver from preset
        solver = acoustic_setup(shape=shape, spacing=[15. for _ in shape],
                                tn=tn, space_order=so, nrec=nrec,
                                preset='layers-isotropic', dtype=np.float64)

        # Run forward operator
        src = solver.geometry.src
        rec, u, _ = solver.forward(src=src)

        assert np.isclose(norm(u) / Eu, 1.0)
        assert np.isclose(norm(rec) / Erec, 1.0)

        # Run adjoint operator
        srca = src.func(name='srca')
        srca, v, _ = solver.adjoint(srca=srca, rec=rec)

        assert np.isclose(norm(v) / Ev, 1.0)
        assert np.isclose(norm(srca) / Esrca, 1.0)

        # Adjoint test: Verify <Ax,y> matches  <x, A^Ty> closely
        term1 = inner(srca, solver.geometry.src)
        term2 = norm(rec)**2
        assert np.isclose((term1 - term2)/term1, 0., rtol=1.e-10)

    @pytest.mark.parametrize('nd', [1, 2, 3])
    @pytest.mark.parallel(mode=[(4, 'basic'), (4, 'diag'), (4, 'overlap'),
                                (4, 'overlap2'), (4, 'full')])
    def test_adjoint_F(self, nd, mode):
        self.run_adjoint_F(nd)

    @pytest.mark.parallel(mode=[(8, 'diag2'), (8, 'full')])
    @switchconfig(openmp=False)
    def test_adjoint_F_no_omp(self, mode):
        """
        ``run_adjoint_F`` with OpenMP disabled. By disabling OpenMP, we can
        practically scale up to higher process counts.
        """
        self.run_adjoint_F(3)


>>>>>>> f0125897
if __name__ == "__main__":
    # configuration['mpi'] = 'overlap'
    # TestDecomposition().test_reshape_left_right()
    # TestOperatorSimple().test_trivial_eq_2d()
    # TestFunction().test_halo_exchange_bilateral()
    # TestSparseFunction().test_sparse_coords()
    # TestSparseFunction().test_precomputed_sparse(2)
    # TestOperatorAdvanced().test_fission_due_to_antidep()
    TestOperatorAdvanced().test_injection_wodup_wtime()
    # TestIsotropicAcoustic().test_adjoint_F(1)<|MERGE_RESOLUTION|>--- conflicted
+++ resolved
@@ -1,22 +1,13 @@
 import numpy as np
 import pytest
-<<<<<<< HEAD
-=======
 from functools import cached_property
->>>>>>> f0125897
 
 from conftest import _R, assert_blocking, assert_structure
 from devito import (Grid, Constant, Function, TimeFunction, SparseFunction,
-<<<<<<< HEAD
-                    SparseTimeFunction, Dimension, ConditionalDimension, SubDimension,
-                    SubDomain, Eq, Ne, Inc, NODE, Operator, norm, configuration,
-                    switchconfig, generic_derivative, PrecomputedSparseFunction)
-=======
                     SparseTimeFunction, Dimension, ConditionalDimension,
                     SubDimension, SubDomain, Eq, Ne, Inc, NODE, Operator, norm,
                     inner, configuration, switchconfig, generic_derivative,
                     PrecomputedSparseFunction, DefaultDimension)
->>>>>>> f0125897
 from devito.arch.compiler import OneapiCompiler
 from devito.data import LEFT, RIGHT
 from devito.ir.iet import (Call, Conditional, Iteration, FindNodes, FindSymbols,
@@ -2627,8 +2618,6 @@
         np.save("norms%s.npy" % len(shape), (Eu, Erec, Ev, Esrca, day), allow_pickle=True)
 
 
-<<<<<<< HEAD
-=======
 class TestIsotropicAcoustic:
 
     """
@@ -2716,7 +2705,6 @@
         self.run_adjoint_F(3)
 
 
->>>>>>> f0125897
 if __name__ == "__main__":
     # configuration['mpi'] = 'overlap'
     # TestDecomposition().test_reshape_left_right()
