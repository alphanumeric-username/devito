from math import floor

import pytest
import numpy as np
import scipy.sparse

<<<<<<< HEAD
from devito import Grid, TimeFunction, Eq, Operator, Dimension
from devito import (SparseFunction, SparseTimeFunction, PrecomputedSparseFunction,
                    PrecomputedSparseTimeFunction, MatrixSparseTimeFunction)
from conftest import skipif
=======
from devito import (Grid, TimeFunction, Eq, Operator, Dimension, Function,
                    SparseFunction, SparseTimeFunction, PrecomputedSparseFunction,
                    PrecomputedSparseTimeFunction, MatrixSparseTimeFunction,
                    switchconfig)
>>>>>>> f0125897


_sptypes = [SparseFunction, SparseTimeFunction,
            PrecomputedSparseFunction, PrecomputedSparseTimeFunction]


class TestMatrixSparseTimeFunction:

    def _precompute_linear_interpolation(self, points, grid, origin):
        """ Sample precompute function that, given point and grid information
            precomputes gridpoints and coefficients according to a linear
            scheme to be used in PrecomputedSparseFunction.
        """
        gridpoints = np.array([
            tuple(
                floor((point[i] - origin[i]) / grid.spacing[i]) for i in range(len(point))
            )
            for point in points
        ])

        coefficients = np.zeros((len(points), 2, 2))
        for i, point in enumerate(points):
            for d in range(grid.dim):
                coefficients[i, d, 0] = (
                    (gridpoints[i][d] + 1) * grid.spacing[d] - point[d]
                ) / grid.spacing[d]
                coefficients[i, d, 1] = (
                    point[d] - gridpoints[i][d] * grid.spacing[d]
                ) / grid.spacing[d]
        return gridpoints, coefficients

    def test_precomputed_interpolation(self):
        shape = (101, 101)
        points = np.array([(0.05, 0.9), (0.01, 0.8), (0.07, 0.84)])
        origin = (0, 0)

        grid = Grid(shape=shape, origin=origin)
        x, y = grid.dimensions
        r = 2

        nt = 10

        m = TimeFunction(name="m", grid=grid, space_order=0, save=nt, time_order=0)
        for it in range(nt):
            m.data[it, :] = it

        gridpoints, coefficients = self._precompute_linear_interpolation(
            points, grid, origin
        )

        mat = scipy.sparse.eye(len(points), dtype=np.float32)

        sf = MatrixSparseTimeFunction(name="s", grid=grid, r=r, matrix=mat, nt=nt)

        sf.gridpoints.data[:] = gridpoints
        sf.interpolation_coefficients[x].data[:] = coefficients[:, 0, :]
        sf.interpolation_coefficients[y].data[:] = coefficients[:, 1, :]

        eqn = sf.interpolate(m)
        op = Operator(eqn)

        sf.manual_scatter()

        # args = op.arguments(time_m=0, time_M=9)
        op(time_m=0, time_M=9)

        sf.manual_gather()

        for it in range(nt):
            assert np.all(sf.data[it, :] == pytest.approx(it))

    def test_precomputed_interpolation_empty(self):
        shape = (101, 101)
        origin = (0, 0)

        grid = Grid(shape=shape, origin=origin)
        x, y = grid.dimensions
        #  because we interpolate across 2 neighbouring points in each dimension
        r = 2

        nt = 10

        m = TimeFunction(name="m", grid=grid, space_order=0, save=nt, time_order=0)
        for it in range(nt):
            m.data[it, :] = it

        mat = scipy.sparse.coo_matrix((0, 0), dtype=np.float32)
        sf = MatrixSparseTimeFunction(name="s", grid=grid, r=r, matrix=mat, nt=nt)

        eqn = sf.interpolate(m)
        op = Operator(eqn)

        sf.manual_scatter()
        op(time_m=0, time_M=9)
        sf.manual_gather()
        # There are no receivers, so nothing to assert here

    def test_precomputed2(self):
        shape = (101, 101)
        grid = Grid(shape=shape)
        x, y = grid.dimensions
        r = 2  # Constant for linear interpolation
        #  because we interpolate across 2 neighbouring points in each dimension

        nt = 10

        m = TimeFunction(name="m", grid=grid, space_order=0, save=None, time_order=1)

        m.data[:] = 0.0
        m.data[:, 40, 40] = 1.0

        matrix = scipy.sparse.eye(1, dtype=np.float32)
        sf = MatrixSparseTimeFunction(name="s", grid=grid, r=r, matrix=matrix, nt=nt)

        # Lookup the exact point
        sf.gridpoints.data[0, 0] = 40
        sf.gridpoints.data[0, 1] = 40
        sf.interpolation_coefficients[x].data[0, 0] = 1.0
        sf.interpolation_coefficients[x].data[0, 1] = 2.0
        sf.interpolation_coefficients[y].data[0, 0] = 1.0
        sf.interpolation_coefficients[y].data[0, 1] = 2.0
        sf.data[:] = 0.0

        step = [Eq(m.forward, m)]
        interp = sf.interpolate(m)
        op = Operator(step + interp)

        sf.manual_scatter()
        op(time_m=0, time_M=0)
        sf.manual_gather()

        assert sf.data[0, 0] == 1.0

    def test_precomputed_subpoints(self):
        shape = (101, 101)
        grid = Grid(shape=shape)
        x, y = grid.dimensions
        r = 2  # Constant for linear interpolation
        #  because we interpolate across 2 neighbouring points in each dimension

        nt = 10

        m = TimeFunction(name="m", grid=grid, space_order=0, save=None, time_order=1)

        m.data[:] = 0.0
        m.data[:, 40, 40] = 1.0

        # Two-location source with 2 coefficients the same
        matrix = scipy.sparse.coo_matrix(np.array([[1], [1]], dtype=np.float32))

        sf = MatrixSparseTimeFunction(name="s", grid=grid, r=r, matrix=matrix, nt=nt)

        # Lookup the exact point
        sf.gridpoints.data[0, 0] = 40
        sf.gridpoints.data[0, 1] = 40
        sf.interpolation_coefficients[x].data[0, 0] = 1.0
        sf.interpolation_coefficients[x].data[0, 1] = 2.0
        sf.interpolation_coefficients[y].data[0, 0] = 1.0
        sf.interpolation_coefficients[y].data[0, 1] = 2.0
        sf.gridpoints.data[1, 0] = 39
        sf.gridpoints.data[1, 1] = 39
        sf.interpolation_coefficients[x].data[1, 0] = 1.0
        sf.interpolation_coefficients[x].data[1, 1] = 2.0
        sf.interpolation_coefficients[y].data[1, 0] = 1.0
        sf.interpolation_coefficients[y].data[1, 1] = 2.0
        sf.data[:] = 0.0

        step = [Eq(m.forward, m)]
        interp = sf.interpolate(m)
        op = Operator(step + interp)

        sf.manual_scatter()
        op(time_m=0, time_M=0)
        sf.manual_gather()

        assert sf.data[0, 0] == 5.0

    def _pure_python_coeffs(self, mstf):
        # Return a numpy array with the (nsrc, *grid.shape) coefficients
        # represented by the MatrixSparseTimeFunction mstf
        nloc, npoint = mstf.matrix.shape
        out = np.zeros((npoint, *mstf.grid.shape_local), dtype=np.float32)

        m_coo = mstf.matrix.tocoo()

        for row, col, val in zip(m_coo.row, m_coo.col, m_coo.data):
            base_gridpoint = mstf.gridpoints.data[row, :]

            # construct the stencil and the slices to which it will be applied
            stencil = np.array([1], dtype=np.float32)
            slices = [slice(col, col+1)]
            for i, d in enumerate(mstf.grid.dimensions):
                stencil = np.multiply.outer(
                    stencil, np.array(mstf.interpolation_coefficients[d].data[row, :])
                )
                if mstf.r[d] is None:
                    # applies to whole slice
                    slices.append(slice(None, None))
                else:
                    # applies to radius based at gridpoint
                    assert base_gridpoint[i] >= 0
                    assert base_gridpoint[i] + mstf.r[d] < mstf.grid.shape_local[i]
                    slices.append(
                        slice(base_gridpoint[i], base_gridpoint[i] + mstf.r[d])
                    )

            out[tuple(slices)] += val * stencil

        return out

    @pytest.mark.parametrize("rxy,par_dim_index", [
        # single-point injection
        (1, 0),
        # 2x2 stencil, parallel over x
        ((2, 2), 0),
        # 2x3 stencil, parallel over x
        ((2, 3), 0),
        # allx2 stencil, parallel over x
        ((None, 2), 0),
        # allx2 stencil, parallel over y
        ((None, 2), 1),
    ])
    def test_precomputed_subpoints_inject(self, rxy, par_dim_index):
        shape = (101, 101)
        grid = Grid(shape=shape)
        x, y = grid.dimensions

        if isinstance(rxy, tuple):
            r = {grid.dimensions[0]: rxy[0], grid.dimensions[1]: rxy[1]}
        else:
            r = rxy

        par_dim = grid.dimensions[par_dim_index]

        nt = 10

        m = TimeFunction(name="m", grid=grid, space_order=0, save=None, time_order=1)

        # Put some data in there to ensure it acts additively
        m.data[:] = 0.0
        m.data[:, 40, 40] = 1.0

        # Single two-component source with coefficients both +1
        matrix = scipy.sparse.coo_matrix(np.array([[1], [1]], dtype=np.float32))
        sf = MatrixSparseTimeFunction(
            name="s", grid=grid, r=r, par_dim=par_dim, matrix=matrix, nt=nt
        )

        coeff_size_x = sf.interpolation_coefficients[x].data.shape[1]
        coeff_size_y = sf.interpolation_coefficients[y].data.shape[1]

        sf.gridpoints.data[0, 0] = 40
        sf.gridpoints.data[0, 1] = 40
        sf.gridpoints.data[1, 0] = 39
        sf.gridpoints.data[1, 1] = 39
        sf.interpolation_coefficients[x].data[0, :] = 1.0 + np.arange(coeff_size_x)
        sf.interpolation_coefficients[y].data[0, :] = 1.0 + np.arange(coeff_size_y)
        sf.interpolation_coefficients[x].data[1, :] = 1.0 + np.arange(coeff_size_x)
        sf.interpolation_coefficients[y].data[1, :] = 1.0 + np.arange(coeff_size_y)
        sf.data[0, 0] = 1.0

        step = [Eq(m.forward, m)]
        inject = sf.inject(field=m.forward, expr=sf)
        op = Operator(step + inject)

        sf.manual_scatter()
        op(time_m=0, time_M=0)
        sf.manual_gather()

        check_coeffs = self._pure_python_coeffs(sf)
        expected_data1 = (
            m.data[0]
            + np.tensordot(
                np.array(sf.data[0, :]),
                check_coeffs,
                axes=1
            )
        )

        assert np.all(m.data[1] == expected_data1)

    def test_precomputed_subpoints_inject_dt2(self):
        shape = (101, 101)
        grid = Grid(shape=shape)
        x, y = grid.dimensions
        r = 2  # Constant for linear interpolation
        #  because we interpolate across 2 neighbouring points in each dimension

        nt = 10

        m = TimeFunction(name="m", grid=grid, space_order=0, save=None, time_order=1)

        m.data[:] = 0.0
        m.data[:, 40, 40] = 1.0

        matrix = scipy.sparse.coo_matrix(np.array([[1], [1]], dtype=np.float32))

        sf = MatrixSparseTimeFunction(
            name="s", grid=grid, r=r, matrix=matrix, nt=nt, time_order=2
        )

        # Lookup the exact point
        sf.gridpoints.data[0, 0] = 40
        sf.gridpoints.data[0, 1] = 40
        sf.interpolation_coefficients[x].data[0, 0] = 1.0
        sf.interpolation_coefficients[x].data[0, 1] = 2.0
        sf.interpolation_coefficients[y].data[0, 0] = 1.0
        sf.interpolation_coefficients[y].data[0, 1] = 2.0
        sf.gridpoints.data[1, 0] = 39
        sf.gridpoints.data[1, 1] = 39
        sf.interpolation_coefficients[x].data[1, 0] = 1.0
        sf.interpolation_coefficients[x].data[1, 1] = 2.0
        sf.interpolation_coefficients[y].data[1, 0] = 1.0
        sf.interpolation_coefficients[y].data[1, 1] = 2.0

        # Single timestep, -0.5*1e-6, so that with dt=0.001, the .dt2 == 1 at t=1
        sf.data[1, 0] = -5e-7

        step = [Eq(m.forward, m)]
        inject = sf.inject(field=m.forward, expr=sf.dt2)
        op = Operator(step + inject)

        sf.manual_scatter()
        op(time_m=1, time_M=1, dt=0.001)
        sf.manual_gather()

        assert m.data[0, 40, 40] == pytest.approx(6.0)  # 1 + 1 + 4
        assert m.data[0, 40, 41] == pytest.approx(2.0)
        assert m.data[0, 41, 40] == pytest.approx(2.0)
        assert m.data[0, 41, 41] == pytest.approx(4.0)
        assert m.data[0, 39, 39] == pytest.approx(1.0)
        assert m.data[0, 39, 40] == pytest.approx(2.0)
        assert m.data[0, 40, 39] == pytest.approx(2.0)

    @skipif(['nompi'])
    @pytest.mark.parallel(mode=4)
    def test_mpi(self, mode):
        # Shape chosen to get a source in multiple ranks
        shape = (91, 91)
        grid = Grid(shape=shape)
        x, y = grid.dimensions
        #  because we interpolate across 2 neighbouring points in each dimension
        r = 2

        nt = 10

        # NOTE: halo on function (space_order//2?) must be at least >= r
        m = TimeFunction(name="m", grid=grid, space_order=4, save=None, time_order=1)

        m.data[:] = 0.0
        m.data[:, 40, 40] = 1.0
        m.data[:, 50, 50] = 1.0

        # only rank 0 is allowed to have points
        if grid.distributor.myrank == 0:
            # A single dipole source - so two rows, one column
            matrix = scipy.sparse.coo_matrix(np.array([[1], [-1]], dtype=np.float32))
        else:
            matrix = scipy.sparse.coo_matrix((0, 0), dtype=np.float32)

        sf = MatrixSparseTimeFunction(name="s", grid=grid, r=r, matrix=matrix, nt=nt)

        if grid.distributor.myrank == 0:
            # First component of the dipole at 40, 40
            sf.gridpoints.data[0, 0] = 40
            sf.gridpoints.data[0, 1] = 40
            sf.interpolation_coefficients[x].data[0, 0] = 1.0
            sf.interpolation_coefficients[x].data[0, 1] = 2.0
            sf.interpolation_coefficients[y].data[0, 0] = 1.0
            sf.interpolation_coefficients[y].data[0, 1] = 2.0
            sf.gridpoints.data[1, 0] = 50
            sf.gridpoints.data[1, 1] = 50
            sf.interpolation_coefficients[x].data[1, 0] = 2.0
            sf.interpolation_coefficients[x].data[1, 1] = 2.0
            sf.interpolation_coefficients[y].data[1, 0] = 2.0
            sf.interpolation_coefficients[y].data[1, 1] = 2.0

        op = Operator(sf.interpolate(m))
        sf.manual_scatter()
        args = op.arguments(time_m=0, time_M=9)
        print("rank %d: %s" % (grid.distributor.myrank, str(args)))
        op.apply(time_m=0, time_M=0)
        sf.manual_gather()

        for i in range(grid.distributor.nprocs):
            print("==== from rank %d" % i)
            if i == grid.distributor.myrank:
                print(repr(sf.data))
            grid.distributor.comm.Barrier()

        if grid.distributor.myrank == 0:
            assert sf.data[0, 0] == -3.0  # 1 * (1 * 1) * 1 + (-1) * (2 * 2) * 1


class TestSparseFunction:

    @pytest.mark.parametrize('sptype', _sptypes)
    def test_rebuild(self, sptype):
        grid = Grid((3, 3, 3))
        # Base object
        sp = sptype(name="s", grid=grid, npoint=1, nt=11, r=2,
                    interpolation_coeffs=np.random.randn(1, 3, 2),
                    coordinates=np.random.randn(1, 3))

        # Check subfunction setup
        for subf in sp._sub_functions:
            if getattr(sp, subf) is not None:
                assert getattr(sp, subf).name.startswith("s_")

        # Rebuild with different name, this should drop the function
        # and create new data, while the coordinates and more generally all
        # SubFunctions remain the same
        sp2 = sp._rebuild(name="sr")
        for subf in sp2._sub_functions:
            if getattr(sp2, subf) is not None:
                assert getattr(sp2, subf) == getattr(sp, subf)

        # Rebuild with different name as an alias
        sp2 = sp._rebuild(name="sr2", alias=True)
        assert sp2.name == "sr2"
        assert sp2.dimensions == sp.dimensions
        for subf in sp2._sub_functions:
            if getattr(sp2, subf) is not None:
                assert getattr(sp2, subf).name.startswith("sr2_")
                assert getattr(sp2, subf).data is None

        # Rebuild with different name and dimensions. This is expected to recreate
        # the SubFunctions as well
        sp2 = sp._rebuild(name="sr3", dimensions=None)
        assert sp2.name == "sr3"
        assert sp2.dimensions == sp.dimensions
        for subf in sp2._sub_functions:
            if getattr(sp2, subf) is not None:
                assert getattr(sp2, subf) == getattr(sp, subf)

    @pytest.mark.parametrize('sptype', _sptypes)
    def test_subs(self, sptype):
        grid = Grid((3, 3, 3))
        # Base object
        sp = sptype(name="s", grid=grid, npoint=1, nt=11, r=2,
                    interpolation_coeffs=np.random.randn(1, 3, 2),
                    coordinates=np.random.randn(1, 3))

        # Check subfunction setup
        for subf in sp._sub_functions:
            if getattr(sp, subf) is not None:
                assert getattr(sp, subf).dimensions[0] == sp._sparse_dim

        # Do substitution on sparse dimension
        new_spdim = Dimension(name="newsp")

        sps = sp._subs(sp._sparse_dim, new_spdim)
        assert sps.indices[sp._sparse_position] == new_spdim
        for subf in sps._sub_functions:
            if getattr(sps, subf) is not None:
                assert getattr(sps, subf).indices[0] == new_spdim
                assert np.all(getattr(sps, subf).data == getattr(sp, subf).data)

    @switchconfig(safe_math=True)
    @pytest.mark.parallel(mode=[1, 4])
    def test_mpi_no_data(self, mode):
        grid = Grid((11, 11), extent=(10, 10))
        time = grid.time_dim
        # Base object
        sp = SparseTimeFunction(name="s", grid=grid, npoint=1, nt=1,
                                coordinates=[[5., 5.]])

        m = TimeFunction(name="m", grid=grid, space_order=2, time_order=1)
        eq = [Eq(m.forward, m + m.laplace)]

        op = Operator(eq + sp.inject(field=m.forward, expr=time))
        # Not using the source data so can run with any time_M
        op(time_M=5)

        expected = np.array([[0., 0., 0., 0., 0., 0., 0., 0., 0., 0., 0.],
                            [0., 0., 0., 0., 0., 1., 0., 0., 0., 0., 0.],
                            [0., 0., 0., 0., 4., -10., 4., 0., 0., 0., 0.],
                            [0., 0., 0., 6., -30., 55., -30., 6., 0., 0., 0.],
                            [0., 0., 4., -30., 102., -158., 102., -30., 4., 0., 0.],
                            [0., 1., -10., 55., -158., 239., -158., 55., -10., 1., 0.],
                            [0., 0., 4., -30., 102., -158., 102., -30., 4., 0., 0.],
                            [0., 0., 0., 6., -30., 55., -30., 6., 0., 0., 0.],
                            [0., 0., 0., 0., 4., -10., 4., 0., 0., 0., 0.],
                            [0., 0., 0., 0., 0., 1., 0., 0., 0., 0., 0.],
                            [0., 0., 0., 0., 0., 0., 0., 0., 0., 0., 0.]])

        ftest = Function(name='ftest', grid=grid, space_order=2)
        ftest.data[:] = expected
        assert np.all(m.data[0, :, :] == ftest.data[:])


if __name__ == "__main__":
    TestMatrixSparseTimeFunction().test_mpi_no_data()<|MERGE_RESOLUTION|>--- conflicted
+++ resolved
@@ -4,17 +4,10 @@
 import numpy as np
 import scipy.sparse
 
-<<<<<<< HEAD
-from devito import Grid, TimeFunction, Eq, Operator, Dimension
-from devito import (SparseFunction, SparseTimeFunction, PrecomputedSparseFunction,
-                    PrecomputedSparseTimeFunction, MatrixSparseTimeFunction)
-from conftest import skipif
-=======
 from devito import (Grid, TimeFunction, Eq, Operator, Dimension, Function,
                     SparseFunction, SparseTimeFunction, PrecomputedSparseFunction,
                     PrecomputedSparseTimeFunction, MatrixSparseTimeFunction,
                     switchconfig)
->>>>>>> f0125897
 
 
 _sptypes = [SparseFunction, SparseTimeFunction,
@@ -349,7 +342,6 @@
         assert m.data[0, 39, 40] == pytest.approx(2.0)
         assert m.data[0, 40, 39] == pytest.approx(2.0)
 
-    @skipif(['nompi'])
     @pytest.mark.parallel(mode=4)
     def test_mpi(self, mode):
         # Shape chosen to get a source in multiple ranks
